--- conflicted
+++ resolved
@@ -78,12 +78,8 @@
 
 def test_cholesky_decompose_tridiag(
     nblocks: int,
-<<<<<<< HEAD
     blocksize: int,  
     overwrite: bool,
-=======
-    blocksize: int,
->>>>>>> c867ed20
 ):
     symmetric = True
     diagonal_dominant = True
@@ -96,11 +92,7 @@
     L_ref = la.cholesky(A, lower=True)
     L_sdr = chol_dcmp_tridiag(A, blocksize, overwrite=overwrite)
 
-<<<<<<< HEAD
     if overwrite:
         assert np.allclose(L_ref, L_sdr) and A.ctypes.data == L_sdr.ctypes.data
     else: 
-        assert np.allclose(L_ref, L_sdr) and A.ctypes.data != L_sdr.ctypes.data 
-=======
-    assert np.allclose(L_ref, L_sdr)
->>>>>>> c867ed20
+        assert np.allclose(L_ref, L_sdr) and A.ctypes.data != L_sdr.ctypes.data 