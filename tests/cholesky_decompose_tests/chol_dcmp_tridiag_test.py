"""
@author: Vincent Maillou (vmaillou@iis.ee.ethz.ch)
@author: Lisa Gaedke-Merzhaeuser  (lisa.gaedke.merzhaeuser@usi.ch)
@date: 2023-11

Tests for cholesky selected decompositions routines.

Copyright 2023-2024 ETH Zurich and USI. All rights reserved.
"""

from sdr.utils import matrix_generation
from sdr.cholesky.cholesky_decompose import chol_dcmp_tridiag

import numpy as np
import scipy.linalg as la
import matplotlib.pyplot as plt
import pytest
import ctypes

# Testing of block tridiagonal cholesky
if __name__ == "__main__":
    nblocks = 5
    blocksize = 2
    symmetric = True
    diagonal_dominant = True
    seed = 63

    A = matrix_generation.generate_tridiag_dense(
        nblocks, blocksize, symmetric, diagonal_dominant, seed
    )

    # --- Decomposition ---

    fig, ax = plt.subplots(1, 3)
    L_ref = la.cholesky(A, lower=True)
    ax[0].set_title("L_ref: Reference cholesky decomposition")
    ax[0].matshow(L_ref)

    L_sdr = chol_dcmp_tridiag(A, blocksize)
    ax[1].set_title("L_sdr: Selected cholesky decomposition")
    ax[1].matshow(L_sdr)

    L_diff = L_ref - L_sdr
    ax[2].set_title("L_diff: Difference between ref_chol and sel_chol")
    ax[2].matshow(L_diff)
    fig.colorbar(ax[2].matshow(L_diff), ax=ax[2], label="Relative error", shrink=0.4)

    plt.show()
    
    # Run with overwrite = True functionality
    L_sdr = chol_dcmp_tridiag(A, blocksize, overwrite=True)
    print("Run with overwrite :  True")
    print("memory address A   : ", A.ctypes.data)
    print("memory address L   : ", L_sdr.ctypes.data)
    print("L_ref == L_sdr     : ", np.allclose(L_ref, L_sdr))

@pytest.mark.mpi_skip()
@pytest.mark.parametrize(
    "nblocks, blocksize",
    [
        (2, 2),
        (10, 2),
        (100, 2),
        (2, 3),
        (10, 3),
        (100, 3),
        (2, 100),
        (5, 100),
        (10, 100),
    ],
)
@pytest.mark.parametrize(
    "overwrite", 
    [True, False]
)    


def test_cholesky_decompose_tridiag(
    nblocks: int,
<<<<<<< HEAD
    blocksize: int,
=======
    blocksize: int,  
    overwrite: bool,
>>>>>>> 7450a672
):
    symmetric = True
    diagonal_dominant = True
    seed = 63

    A = matrix_generation.generate_tridiag_dense(
        nblocks, blocksize, symmetric, diagonal_dominant, seed
    )

    L_ref = la.cholesky(A, lower=True)
    L_sdr = chol_dcmp_tridiag(A, blocksize, overwrite=overwrite)

<<<<<<< HEAD
    assert np.allclose(L_ref, L_sdr)
=======
    if overwrite:
        assert np.allclose(L_ref, L_sdr) and A.ctypes.data == L_sdr.ctypes.data
    else: 
        assert np.allclose(L_ref, L_sdr) and A.ctypes.data != L_sdr.ctypes.data 
>>>>>>> 7450a672
<|MERGE_RESOLUTION|>--- conflicted
+++ resolved
@@ -15,7 +15,6 @@
 import scipy.linalg as la
 import matplotlib.pyplot as plt
 import pytest
-import ctypes
 
 # Testing of block tridiagonal cholesky
 if __name__ == "__main__":
@@ -73,16 +72,10 @@
     "overwrite", 
     [True, False]
 )    
-
-
 def test_cholesky_decompose_tridiag(
     nblocks: int,
-<<<<<<< HEAD
-    blocksize: int,
-=======
     blocksize: int,  
     overwrite: bool,
->>>>>>> 7450a672
 ):
     symmetric = True
     diagonal_dominant = True
@@ -95,11 +88,7 @@
     L_ref = la.cholesky(A, lower=True)
     L_sdr = chol_dcmp_tridiag(A, blocksize, overwrite=overwrite)
 
-<<<<<<< HEAD
-    assert np.allclose(L_ref, L_sdr)
-=======
     if overwrite:
         assert np.allclose(L_ref, L_sdr) and A.ctypes.data == L_sdr.ctypes.data
     else: 
-        assert np.allclose(L_ref, L_sdr) and A.ctypes.data != L_sdr.ctypes.data 
->>>>>>> 7450a672
+        assert np.allclose(L_ref, L_sdr) and A.ctypes.data != L_sdr.ctypes.data 