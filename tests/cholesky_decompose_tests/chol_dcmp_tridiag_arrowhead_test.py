--- conflicted
+++ resolved
@@ -77,16 +77,10 @@
 ) 
 
 def test_cholesky_decompose_tridiag_arrowhead(
-<<<<<<< HEAD
     nblocks: int, 
     diag_blocksize: int, 
     arrow_blocksize: int, 
     overwrite: bool,
-=======
-    nblocks: int,
-    diag_blocksize: int,
-    arrow_blocksize: int,
->>>>>>> c867ed20
 ):
     symmetric = True
     diagonal_dominant = True
@@ -99,11 +93,7 @@
     L_ref = la.cholesky(A, lower=True)
     L_sdr = chol_dcmp_tridiag_arrowhead(A, diag_blocksize, arrow_blocksize, overwrite)
 
-<<<<<<< HEAD
     if overwrite:
         assert np.allclose(L_ref, L_sdr) and A.ctypes.data == L_sdr.ctypes.data
     else: 
-        assert np.allclose(L_ref, L_sdr) and A.ctypes.data != L_sdr.ctypes.data 
-=======
-    assert np.allclose(L_ref, L_sdr)
->>>>>>> c867ed20
+        assert np.allclose(L_ref, L_sdr) and A.ctypes.data != L_sdr.ctypes.data 