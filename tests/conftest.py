# Copyright 2023-2024 ETH Zurich. All rights reserved.

import numpy as np
import pytest
from numpy.typing import ArrayLike

SEED = 63

try:
    import cupy as cp

    CUPY_AVAIL = True
    cp.random.seed(cp.uint64(SEED))

except ImportError:
    CUPY_AVAIL = False


np.random.seed(SEED)


@pytest.fixture(scope="function", autouse=False)
def bta_dense_to_arrays():
    def _bta_dense_to_arrays(
        bta: ArrayLike,
        diagonal_blocksize: int,
        arrowhead_blocksize: int,
        n_diag_blocks: int,
    ):
        """Converts a block tridiagonal arrowhead matrix from a dense representation to arrays of blocks."""
        if CUPY_AVAIL:
            xp = cp.get_array_module(bta)
        else:
            xp = np

        A_diagonal_blocks = xp.zeros(
            (n_diag_blocks, diagonal_blocksize, diagonal_blocksize),
            dtype=bta.dtype,
        )

        A_lower_diagonal_blocks = xp.zeros(
            (n_diag_blocks - 1, diagonal_blocksize, diagonal_blocksize),
            dtype=bta.dtype,
        )
        A_upper_diagonal_blocks = xp.zeros(
            (n_diag_blocks - 1, diagonal_blocksize, diagonal_blocksize),
            dtype=bta.dtype,
        )

        A_arrow_bottom_blocks = xp.zeros(
            (n_diag_blocks, arrowhead_blocksize, diagonal_blocksize),
            dtype=bta.dtype,
        )

        A_arrow_right_blocks = xp.zeros(
            (n_diag_blocks, diagonal_blocksize, arrowhead_blocksize),
            dtype=bta.dtype,
        )

        for i in range(n_diag_blocks):
            A_diagonal_blocks[i, :, :] = bta[
                i * diagonal_blocksize: (i + 1) * diagonal_blocksize,
                i * diagonal_blocksize: (i + 1) * diagonal_blocksize,
            ]
            if i > 0:
                A_lower_diagonal_blocks[i - 1, :, :] = bta[
                    i * diagonal_blocksize: (i + 1) * diagonal_blocksize,
                    (i - 1) * diagonal_blocksize: i * diagonal_blocksize,
                ]
            if i < n_diag_blocks - 1:
                A_upper_diagonal_blocks[i, :, :] = bta[
                    i * diagonal_blocksize: (i + 1) * diagonal_blocksize,
                    (i + 1) * diagonal_blocksize: (i + 2) * diagonal_blocksize,
                ]

            A_arrow_bottom_blocks[i, :, :] = bta[
                -arrowhead_blocksize:,
                i * diagonal_blocksize: (i + 1) * diagonal_blocksize,
            ]

            A_arrow_right_blocks[i, :, :] = bta[
                i * diagonal_blocksize: (i + 1) * diagonal_blocksize,
                -arrowhead_blocksize:,
            ]

        A_arrow_tip_block = bta[-arrowhead_blocksize:, -arrowhead_blocksize:]

        return (
            A_diagonal_blocks,
            A_lower_diagonal_blocks,
            A_upper_diagonal_blocks,
            A_arrow_bottom_blocks,
            A_arrow_right_blocks,
            A_arrow_tip_block,
        )

    return _bta_dense_to_arrays


@pytest.fixture(scope="function", autouse=False)
def bta_arrays_to_dense():
    def _bta_arrays_to_dense(
        A_diagonal_blocks: ArrayLike,
        A_lower_diagonal_blocks: ArrayLike,
        A_upper_diagonal_blocks: ArrayLike,
        A_arrow_bottom_blocks: ArrayLike,
        A_arrow_right_blocks: ArrayLike,
        A_arrow_tip_block: ArrayLike,
    ):
        """Converts arrays of blocks to a block tridiagonal arrowhead matrix in a dense representation."""
        if CUPY_AVAIL:
            xp = cp.get_array_module(A_diagonal_blocks)
        else:
            xp = np

        diagonal_blocksize = A_diagonal_blocks.shape[1]
        arrowhead_blocksize = A_arrow_bottom_blocks.shape[1]
        n_diag_blocks = A_diagonal_blocks.shape[0]

        bta = xp.zeros(
            (
                diagonal_blocksize * n_diag_blocks + arrowhead_blocksize,
                diagonal_blocksize * n_diag_blocks + arrowhead_blocksize,
            ),
            dtype=A_diagonal_blocks.dtype,
        )

        for i in range(n_diag_blocks):
            bta[
                i * diagonal_blocksize: (i + 1) * diagonal_blocksize,
                i * diagonal_blocksize: (i + 1) * diagonal_blocksize,
            ] = A_diagonal_blocks[i, :, :]
            if i > 0:
                bta[
                    i * diagonal_blocksize: (i + 1) * diagonal_blocksize,
                    (i - 1) * diagonal_blocksize: i * diagonal_blocksize,
                ] = A_lower_diagonal_blocks[i - 1, :, :]
            if i < n_diag_blocks - 1:
                bta[
                    i * diagonal_blocksize: (i + 1) * diagonal_blocksize,
                    (i + 1) * diagonal_blocksize: (i + 2) * diagonal_blocksize,
                ] = A_upper_diagonal_blocks[i, :, :]

            bta[
                -arrowhead_blocksize:,
                i * diagonal_blocksize: (i + 1) * diagonal_blocksize,
            ] = A_arrow_bottom_blocks[i, :, :]

            bta[
                i * diagonal_blocksize: (i + 1) * diagonal_blocksize,
                -arrowhead_blocksize:,
            ] = A_arrow_right_blocks[i, :, :]

        bta[-arrowhead_blocksize:, -arrowhead_blocksize:] = A_arrow_tip_block

        return bta

    return _bta_arrays_to_dense


@pytest.fixture(scope="function", autouse=False)
def bta_symmetrize():
    def _bta_symmetrize(
        bta: ArrayLike,
    ):
        """Symmetrizes a block tridiagonal arrowhead matrix."""

        return (bta + bta.conj().T) / 2

    return _bta_symmetrize


@pytest.fixture(scope="function", autouse=False)
def dd_bta(
    diagonal_blocksize: int,
    arrowhead_blocksize: int,
    n_diag_blocks: int,
    device_array: bool,
    dtype: np.dtype,
):
    """Returns a random, diagonaly dominant general, block tridiagonal arrowhead matrix."""
    xp = cp if device_array and CUPY_AVAIL else np

    DD_BTA = xp.zeros(
        (
            diagonal_blocksize * n_diag_blocks + arrowhead_blocksize,
            diagonal_blocksize * n_diag_blocks + arrowhead_blocksize,
        ),
        dtype=dtype,
    )

    rc = (1.0 + 1.0j) if dtype == np.complex128 else 1.0

    # Fill the lower arrowhead blocks
    DD_BTA[-arrowhead_blocksize:, :-arrowhead_blocksize] = rc * xp.random.rand(
        arrowhead_blocksize, n_diag_blocks * diagonal_blocksize
    )
    # Fill the right arrowhead blocks
    DD_BTA[:-arrowhead_blocksize, -arrowhead_blocksize:] = rc * xp.random.rand(
        n_diag_blocks * diagonal_blocksize, arrowhead_blocksize
    )

    # Fill the tip of the arrowhead
    DD_BTA[-arrowhead_blocksize:, -arrowhead_blocksize:] = rc * xp.random.rand(
        arrowhead_blocksize, arrowhead_blocksize
    )

    # Fill the diagonal blocks
    for i in range(n_diag_blocks):
        DD_BTA[
            i * diagonal_blocksize: (i + 1) * diagonal_blocksize,
            i * diagonal_blocksize: (i + 1) * diagonal_blocksize,
        ] = rc * xp.random.rand(diagonal_blocksize, diagonal_blocksize) + rc * xp.eye(
            diagonal_blocksize
        )

        # Fill the off-diagonal blocks
        if i > 0:
            DD_BTA[
                i * diagonal_blocksize: (i + 1) * diagonal_blocksize,
                (i - 1) * diagonal_blocksize: i * diagonal_blocksize,
            ] = rc * xp.random.rand(diagonal_blocksize, diagonal_blocksize)

        if i < n_diag_blocks - 1:
            DD_BTA[
                i * diagonal_blocksize: (i + 1) * diagonal_blocksize,
                (i + 1) * diagonal_blocksize: (i + 2) * diagonal_blocksize,
            ] = rc * xp.random.rand(diagonal_blocksize, diagonal_blocksize)

    # Make the matrix diagonally dominant
    for i in range(DD_BTA.shape[0]):
        DD_BTA[i, i] = 1 + xp.sum(DD_BTA[i, :])

    return DD_BTA


@pytest.fixture(scope="function", autouse=False)
def rand_bta(
    diagonal_blocksize: int,
    arrowhead_blocksize: int,
    n_diag_blocks: int,
    device_array: bool,
    dtype: np.dtype,
):
    """Returns a random, diagonaly dominant general, block tridiagonal arrowhead matrix."""
    xp = cp if device_array and CUPY_AVAIL else np

    RAND_BTA = xp.zeros(
        (
            diagonal_blocksize * n_diag_blocks + arrowhead_blocksize,
            diagonal_blocksize * n_diag_blocks + arrowhead_blocksize,
        ),
        dtype=dtype,
    )

    rc = (1.0 + 1.0j) if dtype == np.complex128 else 1.0

    # Fill the lower arrowhead blocks
    RAND_BTA[-arrowhead_blocksize:, :-arrowhead_blocksize] = rc * xp.random.rand(
        arrowhead_blocksize, n_diag_blocks * diagonal_blocksize
    )
    # Fill the right arrowhead blocks
    RAND_BTA[:-arrowhead_blocksize, -arrowhead_blocksize:] = rc * xp.random.rand(
        n_diag_blocks * diagonal_blocksize, arrowhead_blocksize
    )

    # Fill the tip of the arrowhead
    RAND_BTA[-arrowhead_blocksize:, -arrowhead_blocksize:] = rc * xp.random.rand(
        arrowhead_blocksize, arrowhead_blocksize
    )

    # Fill the diagonal blocks
    for i in range(n_diag_blocks):
        RAND_BTA[
            i * diagonal_blocksize: (i + 1) * diagonal_blocksize,
            i * diagonal_blocksize: (i + 1) * diagonal_blocksize,
        ] = rc * xp.random.rand(diagonal_blocksize, diagonal_blocksize) + rc * xp.eye(
            diagonal_blocksize
        )

        # Fill the off-diagonal blocks
        if i > 0:
            RAND_BTA[
                i * diagonal_blocksize: (i + 1) * diagonal_blocksize,
                (i - 1) * diagonal_blocksize: i * diagonal_blocksize,
            ] = rc * xp.random.rand(diagonal_blocksize, diagonal_blocksize)

        if i < n_diag_blocks - 1:
            RAND_BTA[
                i * diagonal_blocksize: (i + 1) * diagonal_blocksize,
                (i + 1) * diagonal_blocksize: (i + 2) * diagonal_blocksize,
            ] = rc * xp.random.rand(diagonal_blocksize, diagonal_blocksize)

    return RAND_BTA


@pytest.fixture(scope="function", autouse=False)
def b_rhs(
    n_rhs: int,
    diagonal_blocksize: int,
    arrowhead_blocksize: int,
    n_diag_blocks: int,
    device_array: bool,
    dtype: np.dtype,
):
    """Returns a random right-hand side."""
    xp = cp if device_array and CUPY_AVAIL else np

    rc = (1.0 + 1.0j) if dtype == np.complex128 else 1.0

    B = rc * xp.random.rand(
        diagonal_blocksize * n_diag_blocks + arrowhead_blocksize, n_rhs
    )

    return B


<<<<<<< HEAD
def spd(M_, factor_=2):
    """Makes dense matrix symmetric positive definite."""
    # Make diagonally dominant
    for i in range(M_.shape[0]):
        M_[i, i] = (1 + np.sum(M_[i, :]))*factor_

    # Symmetrize
    M_ = (M_ + M_.conj().T) / 2
    return M_


@pytest.fixture(scope="function", autouse=False)
def dd_bba():
    def dd_bba_(
        n_offdiags_blk: int,
        diag_blocksize: int,
        arrow_blocksize: int,
        n_t: int,
        dtype: np.dtype,
    ):
        """Returns a random, diagonally dominant general, block banded arrowhead
        matrix in compressed format."""

        xp = np
        rc = (1.0 + 1.0j) if dtype == np.complex128 else 1.0

        A_diagonal_blocks = xp.zeros(
            (n_t, diag_blocksize, diag_blocksize),
            dtype=dtype,
        )

        A_lower_diagonal_blocks = xp.zeros(
            (n_t-1, diag_blocksize*n_offdiags_blk, diag_blocksize),
            dtype=dtype,
        )

        A_arrow_bottom_blocks = xp.zeros(
            (n_t, arrow_blocksize, diag_blocksize),
            dtype=dtype,
        )

        A_arrow_tip_block = xp.zeros(
            (arrow_blocksize, arrow_blocksize),
            dtype=dtype,
        )

        A_diagonal_blocks[:, :, :] = (
            rc * xp.random.rand(*A_diagonal_blocks.shape)+1)/2
        A_lower_diagonal_blocks[:, :, :] = (
            rc * xp.random.rand(*A_lower_diagonal_blocks.shape)+1)/2
        A_arrow_bottom_blocks[:, :, :] = (
            rc * xp.random.rand(*A_arrow_bottom_blocks.shape)+1)/2
        A_arrow_tip_block[:, :] = (
            rc * xp.random.rand(*A_arrow_tip_block.shape)+1)/2

        # Make main diagonal symmetric
        for i in range(n_t):
            A_diagonal_blocks[i, :, :] = spd(
                A_diagonal_blocks[i, :, :], factor_=int(np.sqrt(n_t)))

        A_arrow_tip_block[:, :] = spd(
            A_arrow_tip_block[:, :], factor_=int(np.sqrt(n_t)))

        # Remove extra info from
        for i in range(1, n_offdiags_blk):
            A_lower_diagonal_blocks[n_t-1-i:, i*diag_blocksize:, :] = 0.0

        return (A_diagonal_blocks,
                A_lower_diagonal_blocks,
                A_arrow_bottom_blocks,
                A_arrow_tip_block)

    return dd_bba_


@pytest.fixture(scope="function", autouse=False)
def bba_arrays_to_dense():
    def bba_arrays_to_dense_(
        M_diagonal_blocks,
        M_lower_diagonal_blocks,
        M_arrow_bottom_blocks,
        M_arrow_tip_block,
        symmetric=False
    ):
        """Decompress a square matrix with banded and arrowhead structure into 
        dense format.
        """
        n_t, diag_blocksize, _ = M_diagonal_blocks.shape
        arrow_blocksize = M_arrow_tip_block.shape[0]

        n_offdiags_blk = M_lower_diagonal_blocks.shape[1]//diag_blocksize
        N = diag_blocksize*n_t + arrow_blocksize

        M = np.zeros((N, N), dtype=M_diagonal_blocks.dtype)

        for i in range(n_t):
            M[
                i*diag_blocksize:(i+1)*diag_blocksize,
                i*diag_blocksize:(i+1) * diag_blocksize
            ] = M_diagonal_blocks[i, :, :]

            for j in range(min(n_offdiags_blk, n_t-i-1)):
                M[
                    (i+j+1)*diag_blocksize:(i+j+2)*diag_blocksize,
                    i*diag_blocksize:(i+1) * diag_blocksize
                ] = M_lower_diagonal_blocks[
                    i, j*diag_blocksize:(j+1)*diag_blocksize, :
                ]

            M[
                -arrow_blocksize:,
                i * diag_blocksize:(i+1)*diag_blocksize
            ] = M_arrow_bottom_blocks[i, :, :]

        M[-arrow_blocksize:, -arrow_blocksize:] = M_arrow_tip_block
        M = np.tril(M)

        if symmetric:
            return (M + M.conj().T) - np.diag(np.diag(M))
        return M
    return bba_arrays_to_dense_


@pytest.fixture(scope="function", autouse=False)
def bba_dense_to_arrays():
    def bba_dense_to_arrays_(
            M, n_offdiags_blk, diag_blocksize, arrow_blocksize, lower=True
=======
@pytest.fixture(scope="function", autouse=False)
def dd_ba():
    def dd_ba_(
        n_offdiags: int,
        arrowhead_size: int,
        n: int,
        dtype: np.dtype,
    ):
        """Returns a random, diagonaly dominant general, banded arrowhead matrix in
        compressed format."""

        xp = np
        rc = (1.0 + 1.0j) if dtype == np.complex128 else 1.0
        n -= arrowhead_size

        # Declare variables
        A_diagonal = xp.zeros(n, dtype=dtype)
        A_lower_diagonals = xp.zeros((n_offdiags, n-1), dtype=dtype)
        A_arrow_bottom = xp.zeros((arrowhead_size, n), dtype=dtype)
        A_arrow_tip = xp.zeros((arrowhead_size, arrowhead_size), dtype=dtype)

        # Fill with random values
        A_diagonal[:] = (rc * xp.random.rand(*A_diagonal.shape)+1)/2
        A_lower_diagonals[:, :] = (
            rc * xp.random.rand(*A_lower_diagonals.shape)+1)/2
        A_arrow_bottom[:, :] = (rc * xp.random.rand(*A_arrow_bottom.shape)+1)/2
        A_arrow_tip[:, :] = (rc * xp.random.rand(*A_arrow_tip.shape)+1)/2

        # Make diagonally dominant
        for i in range(n):
            A_diagonal[i] = (1 + xp.sum(A_arrow_bottom[:, i]))*2
        A_diagonal[:] = (A_diagonal[:] + A_diagonal[:].conj())/2

        for i in range(arrowhead_size):
            A_arrow_tip[i, i] = (1 + xp.sum(A_arrow_bottom[:, i]))*2

        # Remove extra info
        A_lower_diagonals[-n_offdiags:, -n_offdiags:] = np.fliplr(
            np.triu(np.fliplr(A_lower_diagonals[-n_offdiags:, -n_offdiags:])))

        A_arrow_tip[:, :] = np.tril(A_arrow_tip[:, :] + A_arrow_tip[:, :].conj().T)/2

        return (A_diagonal,
                A_lower_diagonals,
                A_arrow_bottom,
                A_arrow_tip)
    return dd_ba_


@pytest.fixture(scope="function", autouse=False)
def ba_dense_to_arrays():
    def ba_dense_to_arrays_(
            M: ArrayLike,
            n_offdiags: int,
            arrowhead_size: int
>>>>>>> a5286996
    ):
        """
        Compress a square matrix with banded and arrowhead structure 
        into a more efficient representation.

        The function handles matrices that have:
<<<<<<< HEAD
        1. Block banded diagonal structure 
        2. Arrowhead pattern in the last few rows and columns
        """

        n_t = (M.shape[0] - arrow_blocksize)//diag_blocksize

        # Initialize compressed storage arrays
        M_diagonal_blocks = np.zeros(
            (n_t, diag_blocksize, diag_blocksize), dtype=M.dtype)

        M_lower_diagonal_blocks = np.zeros(
            (n_t-1, diag_blocksize*n_offdiags_blk, diag_blocksize), dtype=M.dtype)

        M_arrow_bottom_blocks = np.zeros(
            (n_t, arrow_blocksize, diag_blocksize), dtype=M.dtype)

        M_arrow_tip_block = np.zeros(
            (arrow_blocksize, arrow_blocksize), dtype=M.dtype)

        # Extract arrowhead portion
        for i in range(n_t):
            M_arrow_bottom_blocks[i, :, :] = M[
                -arrow_blocksize:, i*diag_blocksize:(i+1)*diag_blocksize
            ]

        if lower:
            M_arrow_tip_block[:, :] = np.tril(
                M[-arrow_blocksize:, -arrow_blocksize:])
        else:
            M_arrow_tip_block[:, :] = M[-arrow_blocksize:, -arrow_blocksize:]

        # Compress the banded portion
        for i in range(n_t):
            # Extract main diagonal

            if lower:
                M_diagonal_blocks[i, :, :] = np.tril(
                    M[i*diag_blocksize:(i+1)*diag_blocksize,
                      i*diag_blocksize:(i+1)*diag_blocksize]
                )
            else:
                M_diagonal_blocks[i, :, :] = M[i*diag_blocksize:(i+1)*diag_blocksize,
                                               i*diag_blocksize:(i+1)*diag_blocksize]

            # Extract off diagonal blocks
            for j in range(min(n_offdiags_blk, n_t - i - 1)):
                M_lower_diagonal_blocks[
                    i, j*diag_blocksize:(j+1)*diag_blocksize, :
                ] = M[
                    (i+j+1)*diag_blocksize:(i+j+2)*diag_blocksize,
                    i*diag_blocksize:(i+1)*diag_blocksize
                ]

        return (M_diagonal_blocks, M_lower_diagonal_blocks,
                M_arrow_bottom_blocks, M_arrow_tip_block)
    return bba_dense_to_arrays_
=======
        1. A main band around the diagonal with specified bandwidth
        2. An arrowhead pattern in the last few rows and columns
        """

        n = M.shape[0] - arrowhead_size

        # Initialize compressed storage arrays
        M_diagonal = np.zeros(n, dtype=M.dtype)
        M_lower_diagonals = np.zeros((n_offdiags, n-1), dtype=M.dtype)
        M_arrow_bottom = np.zeros((arrowhead_size, n), dtype=M.dtype)
        M_arrow_tip = np.zeros((arrowhead_size, arrowhead_size), dtype=M.dtype)

        # Retrieve info for arrowhead
        M_arrow_bottom[:, :] = M[-arrowhead_size:, :-arrowhead_size]
        M_arrow_tip[:, :] = np.tril(M[-arrowhead_size:, -arrowhead_size:])

        # Compress the banded portion
        for i in range(n-1):
            M_diagonal[i] = M[i, i]

            j = min(n_offdiags, n-i-1)
            M_lower_diagonals[:j, i] = M[i+1:i+j+1, i]

        M_diagonal[n-1] = M[n-1, n-1]

        return (M_diagonal,
                M_lower_diagonals,
                M_arrow_bottom,
                M_arrow_tip)
    return ba_dense_to_arrays_

@pytest.fixture(scope="function", autouse=False)
def ba_arrays_to_dense():
    def ba_arrays_to_dense_(
        M_diagonal: ArrayLike,
        M_lower_diagonals: ArrayLike,
        M_arrow_bottom: ArrayLike,
        M_arrow_tip: ArrayLike,
        symmetric: bool = True
    ) -> ArrayLike:
        """
        Create dense n-banded arrowhead matrix based on compressed data format.
        """
        # Arrow height, Total matrix dimension (N = a + n)
        n_offdiags = M_lower_diagonals.shape[0]
        n = M_diagonal.shape[0]
        arrowhead_size = M_arrow_tip.shape[0]
        N = n + arrowhead_size

        # Initialize output matrix
        M = np.zeros((N, N), dtype=M_diagonal.dtype)

        # Reinsert bandwidth portion
        for i in range(n-1):
            M[i, i] = M_diagonal[i]

            j = min(n_offdiags, n-i-1)
            M[i+1:i+j+1, i] = M_lower_diagonals[:j, i]

        M[n-1, n-1] = M_diagonal[n-1]

        # Reinsert arrow dense matrix
        M[-arrowhead_size:, :-arrowhead_size] = M_arrow_bottom[:, :]
        M[-arrowhead_size:, -arrowhead_size:] = M_arrow_tip[:, :]

        # Symmetrize
        M = np.tril(M)
        if symmetric:
            M += M.conj().T
            M -= np.diag(np.diag(M))/2

        return M
    return ba_arrays_to_dense_
>>>>>>> a5286996
<|MERGE_RESOLUTION|>--- conflicted
+++ resolved
@@ -315,135 +315,6 @@
     return B
 
 
-<<<<<<< HEAD
-def spd(M_, factor_=2):
-    """Makes dense matrix symmetric positive definite."""
-    # Make diagonally dominant
-    for i in range(M_.shape[0]):
-        M_[i, i] = (1 + np.sum(M_[i, :]))*factor_
-
-    # Symmetrize
-    M_ = (M_ + M_.conj().T) / 2
-    return M_
-
-
-@pytest.fixture(scope="function", autouse=False)
-def dd_bba():
-    def dd_bba_(
-        n_offdiags_blk: int,
-        diag_blocksize: int,
-        arrow_blocksize: int,
-        n_t: int,
-        dtype: np.dtype,
-    ):
-        """Returns a random, diagonally dominant general, block banded arrowhead
-        matrix in compressed format."""
-
-        xp = np
-        rc = (1.0 + 1.0j) if dtype == np.complex128 else 1.0
-
-        A_diagonal_blocks = xp.zeros(
-            (n_t, diag_blocksize, diag_blocksize),
-            dtype=dtype,
-        )
-
-        A_lower_diagonal_blocks = xp.zeros(
-            (n_t-1, diag_blocksize*n_offdiags_blk, diag_blocksize),
-            dtype=dtype,
-        )
-
-        A_arrow_bottom_blocks = xp.zeros(
-            (n_t, arrow_blocksize, diag_blocksize),
-            dtype=dtype,
-        )
-
-        A_arrow_tip_block = xp.zeros(
-            (arrow_blocksize, arrow_blocksize),
-            dtype=dtype,
-        )
-
-        A_diagonal_blocks[:, :, :] = (
-            rc * xp.random.rand(*A_diagonal_blocks.shape)+1)/2
-        A_lower_diagonal_blocks[:, :, :] = (
-            rc * xp.random.rand(*A_lower_diagonal_blocks.shape)+1)/2
-        A_arrow_bottom_blocks[:, :, :] = (
-            rc * xp.random.rand(*A_arrow_bottom_blocks.shape)+1)/2
-        A_arrow_tip_block[:, :] = (
-            rc * xp.random.rand(*A_arrow_tip_block.shape)+1)/2
-
-        # Make main diagonal symmetric
-        for i in range(n_t):
-            A_diagonal_blocks[i, :, :] = spd(
-                A_diagonal_blocks[i, :, :], factor_=int(np.sqrt(n_t)))
-
-        A_arrow_tip_block[:, :] = spd(
-            A_arrow_tip_block[:, :], factor_=int(np.sqrt(n_t)))
-
-        # Remove extra info from
-        for i in range(1, n_offdiags_blk):
-            A_lower_diagonal_blocks[n_t-1-i:, i*diag_blocksize:, :] = 0.0
-
-        return (A_diagonal_blocks,
-                A_lower_diagonal_blocks,
-                A_arrow_bottom_blocks,
-                A_arrow_tip_block)
-
-    return dd_bba_
-
-
-@pytest.fixture(scope="function", autouse=False)
-def bba_arrays_to_dense():
-    def bba_arrays_to_dense_(
-        M_diagonal_blocks,
-        M_lower_diagonal_blocks,
-        M_arrow_bottom_blocks,
-        M_arrow_tip_block,
-        symmetric=False
-    ):
-        """Decompress a square matrix with banded and arrowhead structure into 
-        dense format.
-        """
-        n_t, diag_blocksize, _ = M_diagonal_blocks.shape
-        arrow_blocksize = M_arrow_tip_block.shape[0]
-
-        n_offdiags_blk = M_lower_diagonal_blocks.shape[1]//diag_blocksize
-        N = diag_blocksize*n_t + arrow_blocksize
-
-        M = np.zeros((N, N), dtype=M_diagonal_blocks.dtype)
-
-        for i in range(n_t):
-            M[
-                i*diag_blocksize:(i+1)*diag_blocksize,
-                i*diag_blocksize:(i+1) * diag_blocksize
-            ] = M_diagonal_blocks[i, :, :]
-
-            for j in range(min(n_offdiags_blk, n_t-i-1)):
-                M[
-                    (i+j+1)*diag_blocksize:(i+j+2)*diag_blocksize,
-                    i*diag_blocksize:(i+1) * diag_blocksize
-                ] = M_lower_diagonal_blocks[
-                    i, j*diag_blocksize:(j+1)*diag_blocksize, :
-                ]
-
-            M[
-                -arrow_blocksize:,
-                i * diag_blocksize:(i+1)*diag_blocksize
-            ] = M_arrow_bottom_blocks[i, :, :]
-
-        M[-arrow_blocksize:, -arrow_blocksize:] = M_arrow_tip_block
-        M = np.tril(M)
-
-        if symmetric:
-            return (M + M.conj().T) - np.diag(np.diag(M))
-        return M
-    return bba_arrays_to_dense_
-
-
-@pytest.fixture(scope="function", autouse=False)
-def bba_dense_to_arrays():
-    def bba_dense_to_arrays_(
-            M, n_offdiags_blk, diag_blocksize, arrow_blocksize, lower=True
-=======
 @pytest.fixture(scope="function", autouse=False)
 def dd_ba():
     def dd_ba_(
@@ -484,7 +355,8 @@
         A_lower_diagonals[-n_offdiags:, -n_offdiags:] = np.fliplr(
             np.triu(np.fliplr(A_lower_diagonals[-n_offdiags:, -n_offdiags:])))
 
-        A_arrow_tip[:, :] = np.tril(A_arrow_tip[:, :] + A_arrow_tip[:, :].conj().T)/2
+        A_arrow_tip[:, :] = np.tril(
+            A_arrow_tip[:, :] + A_arrow_tip[:, :].conj().T)/2
 
         return (A_diagonal,
                 A_lower_diagonals,
@@ -499,71 +371,12 @@
             M: ArrayLike,
             n_offdiags: int,
             arrowhead_size: int
->>>>>>> a5286996
     ):
         """
         Compress a square matrix with banded and arrowhead structure 
         into a more efficient representation.
 
         The function handles matrices that have:
-<<<<<<< HEAD
-        1. Block banded diagonal structure 
-        2. Arrowhead pattern in the last few rows and columns
-        """
-
-        n_t = (M.shape[0] - arrow_blocksize)//diag_blocksize
-
-        # Initialize compressed storage arrays
-        M_diagonal_blocks = np.zeros(
-            (n_t, diag_blocksize, diag_blocksize), dtype=M.dtype)
-
-        M_lower_diagonal_blocks = np.zeros(
-            (n_t-1, diag_blocksize*n_offdiags_blk, diag_blocksize), dtype=M.dtype)
-
-        M_arrow_bottom_blocks = np.zeros(
-            (n_t, arrow_blocksize, diag_blocksize), dtype=M.dtype)
-
-        M_arrow_tip_block = np.zeros(
-            (arrow_blocksize, arrow_blocksize), dtype=M.dtype)
-
-        # Extract arrowhead portion
-        for i in range(n_t):
-            M_arrow_bottom_blocks[i, :, :] = M[
-                -arrow_blocksize:, i*diag_blocksize:(i+1)*diag_blocksize
-            ]
-
-        if lower:
-            M_arrow_tip_block[:, :] = np.tril(
-                M[-arrow_blocksize:, -arrow_blocksize:])
-        else:
-            M_arrow_tip_block[:, :] = M[-arrow_blocksize:, -arrow_blocksize:]
-
-        # Compress the banded portion
-        for i in range(n_t):
-            # Extract main diagonal
-
-            if lower:
-                M_diagonal_blocks[i, :, :] = np.tril(
-                    M[i*diag_blocksize:(i+1)*diag_blocksize,
-                      i*diag_blocksize:(i+1)*diag_blocksize]
-                )
-            else:
-                M_diagonal_blocks[i, :, :] = M[i*diag_blocksize:(i+1)*diag_blocksize,
-                                               i*diag_blocksize:(i+1)*diag_blocksize]
-
-            # Extract off diagonal blocks
-            for j in range(min(n_offdiags_blk, n_t - i - 1)):
-                M_lower_diagonal_blocks[
-                    i, j*diag_blocksize:(j+1)*diag_blocksize, :
-                ] = M[
-                    (i+j+1)*diag_blocksize:(i+j+2)*diag_blocksize,
-                    i*diag_blocksize:(i+1)*diag_blocksize
-                ]
-
-        return (M_diagonal_blocks, M_lower_diagonal_blocks,
-                M_arrow_bottom_blocks, M_arrow_tip_block)
-    return bba_dense_to_arrays_
-=======
         1. A main band around the diagonal with specified bandwidth
         2. An arrowhead pattern in the last few rows and columns
         """
@@ -594,6 +407,7 @@
                 M_arrow_bottom,
                 M_arrow_tip)
     return ba_dense_to_arrays_
+
 
 @pytest.fixture(scope="function", autouse=False)
 def ba_arrays_to_dense():
@@ -637,4 +451,193 @@
 
         return M
     return ba_arrays_to_dense_
->>>>>>> a5286996
+
+
+def spd(M_, factor_=2):
+    """Makes dense matrix symmetric positive definite."""
+    # Make diagonally dominant
+    for i in range(M_.shape[0]):
+        M_[i, i] = (1 + np.sum(M_[i, :]))*factor_
+
+    # Symmetrize
+    M_ = (M_ + M_.conj().T) / 2
+    return M_
+
+
+@pytest.fixture(scope="function", autouse=False)
+def dd_bba():
+    def dd_bba_(
+        n_offdiags_blk: int,
+        diag_blocksize: int,
+        arrow_blocksize: int,
+        n_t: int,
+        dtype: np.dtype,
+    ):
+        """Returns a random, diagonally dominant general, block banded arrowhead
+        matrix in compressed format."""
+
+        xp = np
+        rc = (1.0 + 1.0j) if dtype == np.complex128 else 1.0
+
+        A_diagonal_blocks = xp.zeros(
+            (n_t, diag_blocksize, diag_blocksize),
+            dtype=dtype,
+        )
+
+        A_lower_diagonal_blocks = xp.zeros(
+            (n_t-1, diag_blocksize*n_offdiags_blk, diag_blocksize),
+            dtype=dtype,
+        )
+
+        A_arrow_bottom_blocks = xp.zeros(
+            (n_t, arrow_blocksize, diag_blocksize),
+            dtype=dtype,
+        )
+
+        A_arrow_tip_block = xp.zeros(
+            (arrow_blocksize, arrow_blocksize),
+            dtype=dtype,
+        )
+
+        A_diagonal_blocks[:, :, :] = (
+            rc * xp.random.rand(*A_diagonal_blocks.shape)+1)/2
+        A_lower_diagonal_blocks[:, :, :] = (
+            rc * xp.random.rand(*A_lower_diagonal_blocks.shape)+1)/2
+        A_arrow_bottom_blocks[:, :, :] = (
+            rc * xp.random.rand(*A_arrow_bottom_blocks.shape)+1)/2
+        A_arrow_tip_block[:, :] = (
+            rc * xp.random.rand(*A_arrow_tip_block.shape)+1)/2
+
+        # Make main diagonal symmetric
+        for i in range(n_t):
+            A_diagonal_blocks[i, :, :] = spd(
+                A_diagonal_blocks[i, :, :], factor_=int(np.sqrt(n_t)))
+
+        A_arrow_tip_block[:, :] = spd(
+            A_arrow_tip_block[:, :], factor_=int(np.sqrt(n_t)))
+
+        # Remove extra info from
+        for i in range(1, n_offdiags_blk):
+            A_lower_diagonal_blocks[n_t-1-i:, i*diag_blocksize:, :] = 0.0
+
+        return (A_diagonal_blocks,
+                A_lower_diagonal_blocks,
+                A_arrow_bottom_blocks,
+                A_arrow_tip_block)
+
+    return dd_bba_
+
+
+@pytest.fixture(scope="function", autouse=False)
+def bba_arrays_to_dense():
+    def bba_arrays_to_dense_(
+        M_diagonal_blocks,
+        M_lower_diagonal_blocks,
+        M_arrow_bottom_blocks,
+        M_arrow_tip_block,
+        symmetric=False
+    ):
+        """Decompress a square matrix with banded and arrowhead structure into 
+        dense format.
+        """
+        n_t, diag_blocksize, _ = M_diagonal_blocks.shape
+        arrow_blocksize = M_arrow_tip_block.shape[0]
+
+        n_offdiags_blk = M_lower_diagonal_blocks.shape[1]//diag_blocksize
+        N = diag_blocksize*n_t + arrow_blocksize
+
+        M = np.zeros((N, N), dtype=M_diagonal_blocks.dtype)
+
+        for i in range(n_t):
+            M[
+                i*diag_blocksize:(i+1)*diag_blocksize,
+                i*diag_blocksize:(i+1) * diag_blocksize
+            ] = M_diagonal_blocks[i, :, :]
+
+            for j in range(min(n_offdiags_blk, n_t-i-1)):
+                M[
+                    (i+j+1)*diag_blocksize:(i+j+2)*diag_blocksize,
+                    i*diag_blocksize:(i+1) * diag_blocksize
+                ] = M_lower_diagonal_blocks[
+                    i, j*diag_blocksize:(j+1)*diag_blocksize, :
+                ]
+
+            M[
+                -arrow_blocksize:,
+                i * diag_blocksize:(i+1)*diag_blocksize
+            ] = M_arrow_bottom_blocks[i, :, :]
+
+        M[-arrow_blocksize:, -arrow_blocksize:] = M_arrow_tip_block
+        M = np.tril(M)
+
+        if symmetric:
+            return (M + M.conj().T) - np.diag(np.diag(M))
+        return M
+    return bba_arrays_to_dense_
+
+
+@pytest.fixture(scope="function", autouse=False)
+def bba_dense_to_arrays():
+    def bba_dense_to_arrays_(
+            M, n_offdiags_blk, diag_blocksize, arrow_blocksize, lower=True
+    ):
+        """
+        Compress a square matrix with banded and arrowhead structure 
+        into a more efficient representation.
+        The function handles matrices that have:
+        1. Block banded diagonal structure 
+        2. Arrowhead pattern in the last few rows and columns
+        """
+
+        n_t = (M.shape[0] - arrow_blocksize)//diag_blocksize
+
+        # Initialize compressed storage arrays
+        M_diagonal_blocks = np.zeros(
+            (n_t, diag_blocksize, diag_blocksize), dtype=M.dtype)
+
+        M_lower_diagonal_blocks = np.zeros(
+            (n_t-1, diag_blocksize*n_offdiags_blk, diag_blocksize), dtype=M.dtype)
+
+        M_arrow_bottom_blocks = np.zeros(
+            (n_t, arrow_blocksize, diag_blocksize), dtype=M.dtype)
+
+        M_arrow_tip_block = np.zeros(
+            (arrow_blocksize, arrow_blocksize), dtype=M.dtype)
+
+        # Extract arrowhead portion
+        for i in range(n_t):
+            M_arrow_bottom_blocks[i, :, :] = M[
+                -arrow_blocksize:, i*diag_blocksize:(i+1)*diag_blocksize
+            ]
+
+        if lower:
+            M_arrow_tip_block[:, :] = np.tril(
+                M[-arrow_blocksize:, -arrow_blocksize:])
+        else:
+            M_arrow_tip_block[:, :] = M[-arrow_blocksize:, -arrow_blocksize:]
+
+        # Compress the banded portion
+        for i in range(n_t):
+            # Extract main diagonal
+
+            if lower:
+                M_diagonal_blocks[i, :, :] = np.tril(
+                    M[i*diag_blocksize:(i+1)*diag_blocksize,
+                      i*diag_blocksize:(i+1)*diag_blocksize]
+                )
+            else:
+                M_diagonal_blocks[i, :, :] = M[i*diag_blocksize:(i+1)*diag_blocksize,
+                                               i*diag_blocksize:(i+1)*diag_blocksize]
+
+            # Extract off diagonal blocks
+            for j in range(min(n_offdiags_blk, n_t - i - 1)):
+                M_lower_diagonal_blocks[
+                    i, j*diag_blocksize:(j+1)*diag_blocksize, :
+                ] = M[
+                    (i+j+1)*diag_blocksize:(i+j+2)*diag_blocksize,
+                    i*diag_blocksize:(i+1)*diag_blocksize
+                ]
+
+        return (M_diagonal_blocks, M_lower_diagonal_blocks,
+                M_arrow_bottom_blocks, M_arrow_tip_block)
+    return bba_dense_to_arrays_