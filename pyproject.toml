--- conflicted
+++ resolved
@@ -6,14 +6,9 @@
 name = "SerinV"
 version = "0.1"
 authors = [{ name = "Vincent Maillou", email = "vmaillou@iis.ee.ethz.ch" },
-<<<<<<< HEAD
            { name = "Dr. Lisa Gaedke-Merzhaeuser", email = "lisa.gaedke.merzhaeuser@usi.ch" },
            { name = "Dr. Alexandros Nikolaos Ziogas", email = "alziogas@iis.ee.ethz.ch" }]
-description = "Implementations of selected factorization, inversion and solving algorithms."
-=======
-           { name = "Lisa Gaedke-Merzhaeuser", email = "lisa.gaedke.merzhaeuser@usi.ch" }]
-description = "Implementations of selected inversion, factorization and solve algorithms."
->>>>>>> 8fda9cdb
+description = "Implementations of selected -factorization, -inversion and -solving algorithms."
 readme = "README.MD"
 requires-python = ">=3.9"
 license = {text = "BSD-3-Clause"}
