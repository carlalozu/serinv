from sdr.utils import matrix_generation
<<<<<<< HEAD
from sdr.lu import lu_decompose
from sdr.lu import lu_selected_inversion
=======
from sdr.lu.lu_decompose import lu_dcmp_tridiag_arrowhead
from sdr.lu.lu_selected_inversion import lu_sinv_tridiag_arrowhead
>>>>>>> 4e44d685


import numpy as np
import matplotlib.pyplot as plt

def get_partitions_indices(
    n_partitions: int,
    total_size: int,
    partitions_distribution: list = None,
) -> [[], [], []]:
    """Create the partitions start/end indices and sizes for the entire problem.
    If the problem size doesn't match a perfect partitioning w.r.t the distribution,
    partitions will be resized starting from the first one.

    Parameters
    ----------
    n_partitions : int
        Total number of partitions.
    total_size : int
        Total number of blocks in the global matrix. Equal to the sum of the sizes of
        all partitions.
    partitions_distribution : list, optional
        Distribution of the partitions sizes, in percentage. The default is None
        and a uniform distribution is assumed.

    Returns
    -------
    start_blockrows : []
        List of the indices of the first blockrow of each partition in the
        global matrix.
    partition_sizes : []
        List of the sizes of each partition.
    end_blockrows : []
        List of the indices of the last blockrow of each partition in the
        global matrix.

    """

    if n_partitions > total_size:
        raise ValueError(
            "Number of partitions cannot be greater than the total size of the matrix."
        )

    if partitions_distribution is not None:
        if n_partitions != len(partitions_distribution):
            raise ValueError(
                "Number of partitions and number of entries in the distribution list do not match."
            )
        if sum(partitions_distribution) != 100:
            raise ValueError(
                "Sum of the entries in the distribution list is not equal to 100."
            )
    else:
        partitions_distribution = [100 / n_partitions] * n_partitions

    partitions_distribution = np.array(partitions_distribution) / 100

    start_blockrows = []
    partition_sizes = []
    end_blockrows = []

    for i in range(n_partitions):
        partition_sizes.append(round(partitions_distribution[i] * total_size))

    if sum(partition_sizes) != total_size:
        diff = total_size - sum(partition_sizes)
        for i in range(diff):
            partition_sizes[i] += 1

    for i in range(n_partitions):
        start_blockrows.append(sum(partition_sizes[:i]))
        end_blockrows.append(start_blockrows[i] + partition_sizes[i])

    return start_blockrows, partition_sizes, end_blockrows


def extract_partition(
    A_global: np.ndarray,
    start_blockrow: int, 
    partition_size: int,
    blocksize: int,
    arrow_blocksize: int,
):
    
    A_local = np.zeros((partition_size*blocksize, partition_size*blocksize), dtype=A_global.dtype)
    A_arrow_bottom = np.zeros((arrow_blocksize, partition_size*arrow_blocksize), dtype=A_global.dtype)
    A_arrow_right = np.zeros((partition_size*arrow_blocksize, arrow_blocksize), dtype=A_global.dtype)

    stop_blockrow = start_blockrow + partition_size

    A_local = A_global[start_blockrow*blocksize:stop_blockrow*blocksize, start_blockrow*blocksize:stop_blockrow*blocksize]
    A_arrow_bottom = A_global[-arrow_blocksize:-1, start_blockrow*blocksize:stop_blockrow*blocksize]
    A_arrow_right  = A_global[start_blockrow*blocksize:stop_blockrow*blocksize, -arrow_blocksize:-1]

    return A_local, A_arrow_bottom, A_arrow_right


def extract_bridges(
    A_global: np.ndarray,
    blocksize: int,
    arrow_blocksize: int,
    partition_sizes: list,
) -> [list, list]:
    
    # without arrowhead tip
    num_partitions = len(partition_sizes)
    print("num partitions:")
    print(num_partitions)
    
    # last bridge block different shape
    Bridges_lower = []
    Bridges_upper = []

    for i in range(num_partitions-1):
        start_index = sum(partition_sizes[:i+1]) * blocksize
        print(start_index)
        Bridges_lower.append(A_global[start_index : start_index + blocksize, start_index - blocksize : start_index])
        Bridges_upper.append(A_global[start_index - blocksize : start_index, start_index : start_index + blocksize])

    Bridges_lower.append(A_global[-arrow_blocksize:, -(arrow_blocksize+blocksize):-arrow_blocksize])
    Bridges_upper.append(A_global[-(arrow_blocksize+blocksize):-arrow_blocksize, -arrow_blocksize:])   
    
    return Bridges_lower, Bridges_upper

def top_factorize(
    A_local: np.ndarray,
    A_arrow_bottom: np.ndarray, 
    A_arrow_right: np.ndarray,
    blocksize: int,
    arrowhead_blocksize: int,
) -> [np.ndarray, np.ndarray, np.ndarray]:

    LU_local = np.zeros_like(A_local)
    L_arrow_bottom = np.zeros_like(A_arrow_bottom)
    U_arrow_right = np.zeros_like(A_arrow_right)

    nblocks = A_local.shape[0] // blocksize

    for i in range(1, nblocks):
        # L[i, i-1] = A[i, i-1] @ A[i-1, i-1]^(-1)
        LU_local[i * blocksize : (i + 1) * blocksize, (i-1) * blocksize : i * blocksize] = A_local[i * blocksize : (i + 1) * blocksize, (i-1) * blocksize : i * blocksize] @ np.linalg.inv(A_local[(i-1) * blocksize : i * blocksize, (i-1) * blocksize : i * blocksize])
        #LU_local[i * blocksize : (i + 1) * blocksize, (i-1) * blocksize : i * blocksize] = np.linalg.solve(A_local[i * blocksize : (i + 1) * blocksize, (i-1) * blocksize : i * blocksize].T, A_local[(i-1) * blocksize : i * blocksize, (i-1) * blocksize : i * blocksize].T).T

        
        # U[i-1, i] = A[i-1, i-1]^(-1) @ A[i-1, i]
        LU_local[(i-1) * blocksize : i * blocksize, i * blocksize : (i+1) * blocksize]   = np.linalg.inv(A_local[(i-1) * blocksize : i * blocksize, (i-1) * blocksize : i * blocksize]) @ A_local[(i-1) * blocksize : i * blocksize, i * blocksize : (i+1) * blocksize]
        #LU_local[(i-1) * blocksize : i * blocksize, i * blocksize : (i+1) * blocksize]   = np.linalg.solve(A_local[(i-1) * blocksize : i * blocksize, (i-1) * blocksize : i * blocksize], A_local[(i-1) * blocksize : i * blocksize, i * blocksize : (i+1) * blocksize])

        # A_{i+1, ndb+1} = A_{i+1, ndb+1} - L_{i+1, i} @ U_{i, ndb+1}

        # A_{ndb+1, ndb+1} = A_{ndb+1, ndb+1} - L_{ndb+1, i} @ U_{i, ndb+1}

        # A[i, i] = A[i, i] - L[i, i-1] @ A[i-1, i]
        A_local[i * blocksize : (i+1) * blocksize, i * blocksize : (i+1) * blocksize]    = A_local[i * blocksize : (i+1) * blocksize, i * blocksize : (i+1) * blocksize] - LU_local[i * blocksize : (i + 1) * blocksize, (i-1) * blocksize : i * blocksize] @ A_local[(i-1) * blocksize : i * blocksize, i * blocksize : (i+1) * blocksize]


    return A_local, LU_local, L_arrow_bottom, U_arrow_right



def middle_factorize(
    A_local: np.ndarray,
    A_arrow_bottom: np.ndarray,
    A_arrow_right: np.ndarray,
    blocksize: int,
    arrowhead_blocksize: int,
) -> [np.ndarray, np.ndarray, np.ndarray, np.ndarray]:

    LU_local = np.zeros_like(A_local)
    L_arrow_bottom = np.zeros_like(A_arrow_bottom)
    U_arrow_right = np.zeros_like(A_arrow_right)

    n_blocks = A_local.shape[0] // blocksize

    for i in range(2, n_blocks):

        top = slice(0, blocksize)
        im1 = slice((i - 1) * blocksize, i * blocksize)
        i = slice(i * blocksize, (i + 1) * blocksize)

        A_im1im1_inv = np.linalg.inv(A_local[im1, im1])

        # L[i, i-1] = A[i, i-1] @ A[i-1, i-1]^(-1)
        LU_local[i, im1] = A_local[i, im1] @ A_im1im1_inv

        # L[top, i-1] = A[top, i-1] @ A[i-1, i-1]^(-1)
        LU_local[top, im1] = A_local[top, im1] @ A_im1im1_inv

        # U[i-1, i] = A[i-1, i-1]^(-1) @ A[i-1, i]
        LU_local[im1, i] = A_im1im1_inv @ A_local[im1, i]

        # U[i-1, top] = A[i-1, i-1]^(-1) @ A[i-1, top]
        LU_local[im1, top] = A_im1im1_inv @ A_local[im1, top]

        # A_local[i, i] = A[i, i] - L[i, i-1] @ A_local[i-1, i]
        A_local[i, i] = A_local[i, i] - LU_local[i, im1] @ A_local[im1, i]

        # A_local[top, top] = A[top, top] - L[top, i-1] @ A_local[i-1, top]
        A_local[top, top] = A_local[top, top] - LU_local[top, im1] @ A_local[im1, top]

        # A_local[i, top] = - L[i, i-1] @ A_local[i-1, top]
        A_local[i, top] = - LU_local[i, im1] @ A_local[im1, top]

        # A_local[top, i] = - L[top, i-1] @ A_local[i-1, i]
        A_local[top, i] = - LU_local[top, im1] @ A_local[im1, i]

    return A_local, LU_local, L_arrow_bottom, U_arrow_right


def create_reduced_system(
    A_local, 
    A_arrow_bottom, 
    A_arrow_right, 
    blocksize,
    arrow_blocksize, 
    Bridges_upper, 
    Bridges_lower, 
    A_global_arrow_tip,
    local_arrow_tip_update, 
    process,
    total_num_processes
):
    
    # create empty matrix for reduced system -> (2*#process - 1)*blocksize + arrowhead_size
    size_reduced_system = (2*total_num_processes - 1) * blocksize + arrow_blocksize
    reduced_system = np.zeros(size_reduced_system, size_reduced_system)
    reduced_system[-arrow_blocksize:, -arrow_blocksize:] = local_arrow_tip_update

    if process == 0:
        pass
        reduced_system[:blocksize, :blocksize] = A_local[-blocksize:, -blocksize:]
        reduced_system[:blocksize, blocksize:2*blocksize]  = Bridges_upper[process, :, :]
        
        reduced_system[-arrow_blocksize:, :blocksize] = A_arrow_bottom[arrow_blocksize, -blocksize:]
        reduced_system[:blocksize, -arrow_blocksize:] = A_arrow_right[arrow_blocksize, -blocksize:]
        
        # send with MPI_Allgather
        
    else:
        
        start_index = blocksize + (process - 1) * 2 * blocksize
        reduced_system[start_index : start_index + blocksize, start_index - blocksize : start_index] = Bridges_lower[process]
        reduced_system[start_index : start_index + blocksize, start_index : start_index + blocksize] = A_local[:blocksize, :blocksize]
        reduced_system[start_index : start_index + blocksize, start_index + blocksize : start_index + 2 * blocksize] = A_local[:blocksize, -blocksize:]
        
        reduced_system[start_index + blocksize : start_index + 2 * blocksize, start_index : start_index + blocksize] = A_local[-blocksize : , : blocksize]
        reduced_system[start_index + blocksize : start_index + 2 * blocksize, start_index + blocksize : start_index + 2 * blocksize] = A_local[-blocksize : , -blocksize : ]
        reduced_system[start_index + blocksize : start_index + 2 * blocksize, start_index + 2 * blocksize : start_index + 3 * blocksize] = Bridges_upper[process, :, :]
        
        reduced_system[-arrow_blocksize:, start_index : start_index + blocksize] = A_arrow_bottom[:, :blocksize]
        reduced_system[-arrow_blocksize:, start_index + blocksize : start_index + 2*blocksize] = A_arrow_bottom[:, -blocksize:]
        
        reduced_system[start_index : start_index + blocksize, -arrow_blocksize:] = A_arrow_right[:blocksize, :]
        reduced_system[start_index + blocksize : start_index + 2*blocksize, -arrow_blocksize:] = A_arrow_right[-blocksize:, :]
        
        # send with MPI_AllReduce

    # all processes 
    
    reduced_system[-arrow_blocksize:, -arrow_blocksize:] = A_global_arrow_tip
    
    return reduced_system
    

def inverse_reduced_system(reduced_system, diag_blocksize, arrowhead_blocksize):
    
    #n_blocks = (reduced_system.shape[0] - arrowhead_blocksize) // diag_blocksize
    
    L_reduced, U_reduced = lu_dcmp_tridiag_arrowhead(reduced_system, diag_blocksize, arrowhead_blocksize)
    S_reduced  = lu_sinv_tridiag_arrowhead(L_reduced,  U_reduced, diag_blocksize, arrowhead_blocksize)
    
    return S_reduced

def update_sinv_reduced_system(blocksize: int, 
                               arrow_blocksize: int, 
                               reduced_system: np.ndarray, 
                               S_local: np.ndarray, 
                               S_arrow_bottom: np.ndarray, 
                               S_arrow_right: np.ndarray,
                               Bridges_upper: np.ndarray, 
                               Bridges_lower: np.ndarray,
                               process: int):
    

    if process == 0:
        S_local[-blocksize:, -blocksize:] = reduced_system[:blocksize, :blocksize]
        Bridges_upper[process, :, :] = reduced_system[:blocksize, blocksize:2*blocksize] 
        
        S_arrow_bottom[arrow_blocksize, -blocksize:] = reduced_system[-arrow_blocksize:, :blocksize]
        S_arrow_right[arrow_blocksize, -blocksize:] = reduced_system[:blocksize, -arrow_blocksize:]
                
    else:
        
        start_index = blocksize + (process - 1) * 2 * blocksize
        Bridges_lower[process] = reduced_system[start_index : start_index + blocksize, start_index - blocksize : start_index] 
        S_local[:blocksize, :blocksize] = reduced_system[start_index : start_index + blocksize, start_index : start_index + blocksize] 
        S_local[:blocksize, -blocksize:] = reduced_system[start_index : start_index + blocksize, start_index + blocksize : start_index + 2 * blocksize] 
        
        S_local[-blocksize : , : blocksize] = reduced_system[start_index + blocksize : start_index + 2 * blocksize, start_index : start_index + blocksize] 
        S_local[-blocksize : , -blocksize : ] = reduced_system[start_index + blocksize : start_index + 2 * blocksize, start_index + blocksize : start_index + 2 * blocksize] 
        Bridges_upper[process, :, :] = reduced_system[start_index + blocksize : start_index + 2 * blocksize, start_index + 2 * blocksize : start_index + 3 * blocksize] 
        
        S_arrow_bottom[:, :blocksize] = reduced_system[-arrow_blocksize:, start_index : start_index + blocksize] 
        S_arrow_bottom[:, -blocksize:] = reduced_system[-arrow_blocksize:, start_index + blocksize : start_index + 2*blocksize] 
        
        S_arrow_right[:blocksize, :] = reduced_system[start_index : start_index + blocksize, -arrow_blocksize:] 
        S_arrow_right[-blocksize:, :] = reduced_system[start_index + blocksize : start_index + 2*blocksize, -arrow_blocksize:] 

        
        S_local[-blocksize : , : blocksize] = reduced_system[start_index + blocksize : start_index + 2 * blocksize, start_index : start_index + blocksize] 
        S_local[-blocksize : , -blocksize : ] = reduced_system[start_index + blocksize : start_index + 2 * blocksize, start_index + blocksize : start_index + 2 * blocksize] 
        Bridges_upper[process, :, :] = reduced_system[start_index + blocksize : start_index + 2 * blocksize, start_index + 2 * blocksize : start_index + 3 * blocksize]
        
        S_arrow_bottom[:, :blocksize] = reduced_system[-arrow_blocksize:, start_index : start_index + blocksize] 
        S_arrow_bottom[:, -blocksize:] = reduced_system[-arrow_blocksize:, start_index + blocksize : start_index + 2*blocksize] 
        
        S_arrow_right[:blocksize, :] = reduced_system[start_index : start_index + blocksize, -arrow_blocksize:] 
        S_arrow_right[-blocksize:, :] = reduced_system[start_index + blocksize : start_index + 2*blocksize, -arrow_blocksize:]
        
    return S_local, S_arrow_bottom, S_arrow_right


def top_sinv( 
    A_local: np.ndarray,
    # A_arrow_bottom: np.ndarray, 
    # A_arrow_right: np.ndarray,
    LU_local: np.ndarray, 
    L_arrow_bottom: np.ndarray, 
    U_arrow_right: np.ndarray, 
    blocksize: int,
    arrowhead_blocksize: int,
) -> [np.ndarray]:
        
    n_blocks = A_local.shape[0] // blocksize

    S_local = np.zeros_like(A_local)
    S_arrow_bottom = np.zeros_like(L_arrow_bottom)
    S_arrow_right = np.zeros_like(U_arrow_right)
    
    # # for now initialize S_local[nblocks, nblocks] = inv(A_local[nblocks, nblocks])
    # #S_local[(n_blocks - 1)*blocksize:n_blocks*blocksize, (n_blocks - 1)*blocksize:n_blocks*blocksize] = np.linalg.inv(A_local[(n_blocks - 1)*blocksize:n_blocks*blocksize, (n_blocks - 1)*blocksize:n_blocks*blocksize])

    # for i in range(n_blocks-1, 0, -1):
    #     # S[i,i-1] = - S[i,i] @ L[i,i-1]
    #     S_local[i*blocksize: (i+1)*blocksize, (i-1)*blocksize: i*blocksize] = - S_local[i*blocksize: (i+1)*blocksize, i*blocksize: (i+1)*blocksize] @ LU_local[i*blocksize: (i+1)*blocksize, (i-1)*blocksize: i*blocksize]
       
    #     # S[i-1,i] = - U[i-1,i] @ S[i,i]
    #     S_local[(i-1)*blocksize: i*blocksize, i*blocksize: (i+1)*blocksize] = - LU_local[(i-1)*blocksize: i*blocksize, i*blocksize: (i+1)*blocksize] @ S_local[i*blocksize: (i+1)*blocksize, i*blocksize: (i+1)*blocksize]
        
    #     # S[i-1,i-1] = inv(A[i-1,i-1]) - U[i-1, i] @ S[i,i-1]
    #     S_local[(i-1)*blocksize: i*blocksize, (i-1)*blocksize: i*blocksize] = np.linalg.inv(A_local[(i-1)*blocksize: i*blocksize, (i-1)*blocksize: i*blocksize]) - LU_local[(i-1)*blocksize: i*blocksize, i*blocksize: (i+1)*blocksize] @ S_local[i*blocksize: (i+1)*blocksize, (i-1)*blocksize: i*blocksize]
    
    return S_local, S_arrow_bottom, S_arrow_right

def middle_sinv(
    A_local: int, 
    # A_arrow_bottom: np.ndarray, 
    # A_arrow_right: np.ndarray,
    LU_local: int, 
    L_arrow_bottom: int, 
    U_arrow_right: int,
    blocksize: int,
    arrowhead_blocksize: int,
) -> [np.ndarray, np.ndarray, np.ndarray]:
    
    S_local = np.zeros_like(A_local)
    S_arrow_bottom = np.zeros_like(L_arrow_bottom)
    S_arrow_right = np.zeros_like(U_arrow_right)

    n_blocks = A_local.shape[0] // blocksize

    # S_local[bot, bot-1] = - S_local[bot, top] @ L[top, bot-1] - S_local[bot, bot] @ L[bot, bot-1]

    # S_local[bot-1, bot] = - U[bot-1, bot] @ S_local[bot, bot] - U[bot-1, top] @ S_local[top, bot]

    for i in range(n_blocks-2, 1, -1):
        # S_local[top, i] = - S_local[top, top] @ L[top, i] - S_local[top, i+1] @ L[i+1, i]

        # S_local[i, top] = - U[i, i+1] @ S_local[i+1, top] - U[i, top] @ S_local[top, top]
        
        pass

    for i in range(n_blocks-2, 2, -1):
        # S_local[i, i] = np.linalg.inv(A_local[i, i]) - U[i, top] @ S_local[top, i] - U[i, i+1] @ S_local[i+1, i]

        # S_local[i-1, i] = - U[i-1, top] @ S_local[top, i] - U[i-1, i] @ S_local[i, i]

        # S_local[i, i-1] = - S_local[i, top] @ L[top, i-1] - S_local[i, i] @ L[i, i-1]
        
        pass

    # S_local[top+1, top+1] = np.linalg.inv(A_local[top+1, top+1]) - U[top+1, top] @ S_local[top, top+1] - U[top+1, top+2] @ S_local[top+2, top+1]

    return S_local, S_arrow_bottom, S_arrow_right



def psr_arrowhead(
    A_local: np.ndarray,
    A_arrow_bottom: np.ndarray, 
    A_arrow_right: np.ndarray,
    blocksize: int,
    arrowhead_blocksize: int,
    process: int,
):

    

    if process == 0:
        A_local, LU_local, L_arrow_bottom, U_arrow_right = top_factorize(A_local, A_arrow_bottom, A_arrow_right, blocksize, arrowhead_blocksize)
    
        S_local, S_arrow_bottom, S_arrow_right = top_sinv(A_local, LU_local, L_arrow_bottom, U_arrow_right, blocksize, arrowhead_blocksize)
    else:
        A_local, LU_local, L_arrow_bottom, U_arrow_right = middle_factorize(A_local, A_arrow_bottom, A_arrow_right, blocksize, arrowhead_blocksize)
<<<<<<< HEAD


    plt.matshow(A_local)
    plt.title("A_local process: " + str(process))

    plt.matshow(LU_local)
    plt.title("LU_local process: " + str(process))

    plt.show()
    
    # arrow tip factorize still missing
    
    create_reduced_system(A_local, A_arrow_bottom, A_arrow_right, blocksize, arrow_blocksize, Bridges_upper, Bridges_lower, A_global_arrow_tip, local_arrow_tip_update, process, total_num_processes)
    


    """ reduced_system = create_reduce_system()

    S_reduced_system = inverse_reduced_system(reduced_system)

    if process == 0:
        S_local, S_arrow_bottom, S_arrow_right = top_sinv()
    else:
        S_local, S_arrow_bottom, S_arrow_right = middle_sinv() """

    #return S_local, S_arrow_bottom, S_arrow_right
=======
        
        S_local, S_arrow_bottom, S_arrow_right = middle_sinv(A_local, LU_local, L_arrow_bottom, U_arrow_right, blocksize, arrowhead_blocksize)
       
    return S_local, S_arrow_bottom, S_arrow_right
>>>>>>> 4e44d685



if __name__ == "__main__":
    nblocks = 30
    diag_blocksize = 3
    arrow_blocksize = 2
    symmetric = False
    diagonal_dominant = True
    seed = 63

    A = matrix_generation.generate_blocktridiag_arrowhead(
        nblocks, diag_blocksize, arrow_blocksize, symmetric, diagonal_dominant, 
        seed
    ) 

    # plt.matshow(A)
    # plt.title("A inital matrix")
 
    n_partitions = 3

    start_blockrows, partition_sizes, end_blockrows = get_partitions_indices(n_partitions=n_partitions, total_size=nblocks-1)


    for process in range(0, n_partitions):
        if process == 0:
            A_local, A_arrow_bottom, A_arrow_right = extract_partition(A, start_blockrows[process], partition_sizes[process], diag_blocksize, arrow_blocksize)

            psr_arrowhead(A_local, A_arrow_bottom, A_arrow_right, diag_blocksize, arrow_blocksize, process)

        if process == 1:
            A_local, A_arrow_bottom, A_arrow_right = extract_partition(A, start_blockrows[process], partition_sizes[process], diag_blocksize, arrow_blocksize)

            psr_arrowhead(A_local, A_arrow_bottom, A_arrow_right, diag_blocksize, arrow_blocksize, process)

        """ plt.matshow(A_local)
        plt.title("A_local process: " + str(process))

        plt.matshow(A_arrow_bottom)
        plt.title("A_arrow_bottom process: " + str(process))

        plt.matshow(A_arrow_right)
        plt.title("A_arrow_right process: " + str(process))
        plt.show()  """<|MERGE_RESOLUTION|>--- conflicted
+++ resolved
@@ -1,11 +1,6 @@
 from sdr.utils import matrix_generation
-<<<<<<< HEAD
-from sdr.lu import lu_decompose
-from sdr.lu import lu_selected_inversion
-=======
 from sdr.lu.lu_decompose import lu_dcmp_tridiag_arrowhead
 from sdr.lu.lu_selected_inversion import lu_sinv_tridiag_arrowhead
->>>>>>> 4e44d685
 
 
 import numpy as np
@@ -420,39 +415,10 @@
         S_local, S_arrow_bottom, S_arrow_right = top_sinv(A_local, LU_local, L_arrow_bottom, U_arrow_right, blocksize, arrowhead_blocksize)
     else:
         A_local, LU_local, L_arrow_bottom, U_arrow_right = middle_factorize(A_local, A_arrow_bottom, A_arrow_right, blocksize, arrowhead_blocksize)
-<<<<<<< HEAD
-
-
-    plt.matshow(A_local)
-    plt.title("A_local process: " + str(process))
-
-    plt.matshow(LU_local)
-    plt.title("LU_local process: " + str(process))
-
-    plt.show()
-    
-    # arrow tip factorize still missing
-    
-    create_reduced_system(A_local, A_arrow_bottom, A_arrow_right, blocksize, arrow_blocksize, Bridges_upper, Bridges_lower, A_global_arrow_tip, local_arrow_tip_update, process, total_num_processes)
-    
-
-
-    """ reduced_system = create_reduce_system()
-
-    S_reduced_system = inverse_reduced_system(reduced_system)
-
-    if process == 0:
-        S_local, S_arrow_bottom, S_arrow_right = top_sinv()
-    else:
-        S_local, S_arrow_bottom, S_arrow_right = middle_sinv() """
-
-    #return S_local, S_arrow_bottom, S_arrow_right
-=======
         
         S_local, S_arrow_bottom, S_arrow_right = middle_sinv(A_local, LU_local, L_arrow_bottom, U_arrow_right, blocksize, arrowhead_blocksize)
        
     return S_local, S_arrow_bottom, S_arrow_right
->>>>>>> 4e44d685
 
 
 
