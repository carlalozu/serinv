"""
@author: Vincent Maillou (vmaillou@iis.ee.ethz.ch)
@author: Lisa Gaedke-Merzhaeuser  (lisa.gaedke.merzhaeuser@usi.ch)
@date: 2023-11

Matrix generations routines.

Copyright 2023-2024 ETH Zurich and USI. All rights reserved.
"""

from sdr.utils import matrix_transform as mt

import numpy as np


def generate_tridiag_dense(
    nblocks: int,
    blocksize: int,
    symmetric: bool = False,
    diagonal_dominant: bool = False,
    seed: int = None,
) -> np.ndarray:
<<<<<<< HEAD
    """Generate a block tridiagonal matrix, returned as dense matrix.
=======
    """Generate a block tridiagonal matrix.
>>>>>>> 7450a672

    Parameters
    ----------
    nblocks : int
        Number of diagonal blocks.
    blocksize : int
        Size of the blocks.
    symmetric : bool, optional, default=False
        If True, the matrix will be symmetric.
    diagonal_dominant : bool, optional, default=False
        If True, the matrix will be diagonally dominant.
    seed : int, optional
        Seed for the random number generator.

    Returns
    -------
    A : np.ndarray
        Block tridiagonal dense matrix.
    """

    if seed is not None:
        np.random.seed(seed)

    matrice_size = nblocks * blocksize

    A = np.zeros((matrice_size, matrice_size))

    for i in range(nblocks):
        A[
            i * blocksize : (i + 1) * blocksize, i * blocksize : (i + 1) * blocksize
        ] = np.random.rand(blocksize, blocksize)
        if i > 0:
            A[
                i * blocksize : (i + 1) * blocksize, (i - 1) * blocksize : i * blocksize
            ] = np.random.rand(blocksize, blocksize)
            A[
                (i - 1) * blocksize : i * blocksize, i * blocksize : (i + 1) * blocksize
            ] = np.random.rand(blocksize, blocksize)

    if symmetric:
        A = A + A.T

    if diagonal_dominant:
        A = mt.make_diagonally_dominante_dense(A)

    return A


<<<<<<< HEAD
def generate_tridiag_array(
    nblocks: int,
    blocksize: int,
    symmetric: bool = False,
    diagonal_dominant: bool = False,
    seed: int = None,
) -> [np.ndarray, np.ndarray, np.ndarray]:
    """Generate a block tridiagonal matrix returned as three arrays.

    Parameters
    ----------
    nblocks : int
        Number of diagonal blocks.
    blocksize : int
        Size of the blocks.
    symmetric : bool, optional, default=False
        If True, the matrix will be symmetric.
    diagonal_dominant : bool, optional, default=False
        If True, the matrix will be diagonally dominant.
    seed : int, optional
        Seed for the random number generator.
=======
    return A
>>>>>>> 7450a672

    Returns
    -------
    A_diagonal_blocks : np.ndarray
        Diagonal blocks of the block tridiagonal matrix.
    A_upper_diagonal_blocks : np.ndarray
        Upper diagonal blocks of the block tridiagonal matrix.
    A_lower_diagonal_blocks : np.ndarray
        Lower diagonal blocks of the block tridiagonal matrix.
    """

    if seed is not None:
        np.random.seed(seed)

    A_diagonal_blocks = np.empty((blocksize, nblocks * blocksize))
    A_upper_diagonal_blocks = np.empty((blocksize, (nblocks - 1) * blocksize))
    A_lower_diagonal_blocks = np.empty((blocksize, (nblocks - 1) * blocksize))

    for i in range(nblocks):
        A_diagonal_blocks[:, i * blocksize : (i + 1) * blocksize] = np.random.rand(
            blocksize, blocksize
        )
        if i > 0:
            A_upper_diagonal_blocks[
                :, (i - 1) * blocksize : i * blocksize
            ] = np.random.rand(blocksize, blocksize)
        if i < nblocks - 1:
            A_lower_diagonal_blocks[
                :, i * blocksize : (i + 1) * blocksize
            ] = np.random.rand(blocksize, blocksize)

    if symmetric:
        (
            A_diagonal_blocks,
            A_lower_diagonal_blocks,
            A_upper_diagonal_blocks,
        ) = mt.make_symmetric_tridiagonal_arrays(
            A_diagonal_blocks, A_lower_diagonal_blocks, A_upper_diagonal_blocks
        )

    if diagonal_dominant:
        A_diagonal_blocks = mt.make_diagonally_dominante_tridiagonal_arrays(
            A_diagonal_blocks, A_upper_diagonal_blocks, A_lower_diagonal_blocks
        )

    return (A_diagonal_blocks, A_upper_diagonal_blocks, A_lower_diagonal_blocks)


def generate_block_ndiags_dense(
    nblocks: int,
    ndiags: int,
    blocksize: int,
    symmetric: bool = False,
    diagonal_dominant: bool = False,
    seed: int = None,
) -> np.ndarray:
<<<<<<< HEAD
    """Generate a block n-diagonals matrix, returned as dense.
=======
    """Generate a block n-diagonals matrix.
>>>>>>> 7450a672

    Parameters
    ----------
    nblocks : int
        Number of diagonal blocks.
    ndiags : int
        Number of diagonals.
    blocksize : int
        Size of the blocks.
    symmetric : bool, optional, default=False
        If True, the matrix will be symmetric.
    diagonal_dominant : bool, optional, default=False
        If True, the matrix will be diagonally dominant.
    seed : int, optional
        Seed for the random number generator.

    Returns
    -------
    A : np.ndarray
        Block n-diagonals matrix.
    """

    if seed is not None:
        np.random.seed(seed)

    if (ndiags + 1) / 2 > nblocks:
        raise ValueError("(ndiags+1)/2 must be smaller or equal to nblocks")

    if ndiags % 2 == 0:
        raise ValueError("ndiags must be odd")

    matrice_size = nblocks * blocksize

    A = np.zeros((matrice_size, matrice_size))

    for i in range(nblocks):
        A[
            i * blocksize : (i + 1) * blocksize, i * blocksize : (i + 1) * blocksize
        ] = np.random.rand(blocksize, blocksize)
        for j in range(1, (ndiags + 1) // 2):
            if i + j < nblocks:
                A[
                    i * blocksize : (i + 1) * blocksize,
                    (i + j) * blocksize : (i + j + 1) * blocksize,
                ] = np.random.rand(blocksize, blocksize)
                A[
                    (i + j) * blocksize : (i + j + 1) * blocksize,
                    i * blocksize : (i + 1) * blocksize,
                ] = np.random.rand(blocksize, blocksize)
            if i - j >= 0:
                A[
                    i * blocksize : (i + 1) * blocksize,
                    (i - j) * blocksize : (i - j + 1) * blocksize,
                ] = np.random.rand(blocksize, blocksize)
                A[
                    (i - j) * blocksize : (i - j + 1) * blocksize,
                    i * blocksize : (i + 1) * blocksize,
                ] = np.random.rand(blocksize, blocksize)

    if symmetric:
        A = A + A.T

    if diagonal_dominant:
<<<<<<< HEAD
        A = mt.make_diagonally_dominante_dense(A)
=======
        A = make_diagonally_dominante(A)
>>>>>>> 7450a672

    return A


def generate_tridiag_arrowhead_dense(
    nblocks: int,
    diag_blocksize: int,
    arrow_blocksize: int,
    symmetric: bool = False,
    diagonal_dominant: bool = False,
    seed: int = None,
) -> np.ndarray:
<<<<<<< HEAD
    """Generate a block tridiagonal arrowhead matrix, returned as dense.
=======
    """Generate a block tridiagonal arrowhead matrix.
>>>>>>> 7450a672

    Parameters
    ----------
    nblocks : int
        Number of diagonal blocks.
    diag_blocksize : int
        Size of the diagonal blocks.
    arrow_blocksize : int
        Size of the arrowhead blocks. These blocks will be of sizes:
        (arrow_blocksize*diag_blocksize).
    symmetric : bool, optional, default=False
        If True, the matrix will be symmetric.
    diagonal_dominant : bool, optional, default=False
        If True, the matrix will be diagonally dominant.
    seed : int, optional
        Seed for the random number generator.

    Returns
    -------
    A : np.ndarray
        Block tridiagonal arrowhead matrix.
    """

    if seed is not None:
        np.random.seed(seed)

    matrice_size = (nblocks - 1) * diag_blocksize + arrow_blocksize

    A = np.zeros((matrice_size, matrice_size))

    for i in range(nblocks):
        if i < nblocks - 1:
            A[
                i * diag_blocksize : (i + 1) * diag_blocksize,
                i * diag_blocksize : (i + 1) * diag_blocksize,
            ] = np.random.rand(diag_blocksize, diag_blocksize)
            if i > 0:
                A[
                    i * diag_blocksize : (i + 1) * diag_blocksize,
                    (i - 1) * diag_blocksize : i * diag_blocksize,
                ] = np.random.rand(diag_blocksize, diag_blocksize)
                A[
                    (i - 1) * diag_blocksize : i * diag_blocksize,
                    i * diag_blocksize : (i + 1) * diag_blocksize,
                ] = np.random.rand(diag_blocksize, diag_blocksize)

            A[
                (nblocks - 1) * diag_blocksize : (nblocks - 1) * diag_blocksize
                + arrow_blocksize,
                i * diag_blocksize : (i + 1) * diag_blocksize,
            ] = np.random.rand(arrow_blocksize, diag_blocksize)
            A[
                i * diag_blocksize : (i + 1) * diag_blocksize,
                (nblocks - 1) * diag_blocksize : (nblocks - 1) * diag_blocksize
                + arrow_blocksize,
            ] = np.random.rand(diag_blocksize, arrow_blocksize)

        else:
            A[
                i * diag_blocksize : i * diag_blocksize + arrow_blocksize,
                i * diag_blocksize : i * diag_blocksize + arrow_blocksize,
            ] = np.random.rand(arrow_blocksize, arrow_blocksize)

    if symmetric:
        A = A + A.T

    if diagonal_dominant:
<<<<<<< HEAD
        A = mt.make_diagonally_dominante_dense(A)
=======
        A = make_diagonally_dominante(A)
>>>>>>> 7450a672

    return A


def generate_tridiag_arrowhead_arrays(
    nblocks: int,
<<<<<<< HEAD
=======
    ndiags: int,
>>>>>>> 7450a672
    diag_blocksize: int,
    arrow_blocksize: int,
    symmetric: bool = False,
    diagonal_dominant: bool = False,
    seed: int = None,
<<<<<<< HEAD
) -> tuple[np.ndarray, np.ndarray, np.ndarray, np.ndarray, np.ndarray, np.ndarray]:
    """Generate a block tridiagonal arrowhead matrix, returned as arrays.
=======
) -> np.ndarray:
    """Generate a block tridiagonal arrowhead matrix.
>>>>>>> 7450a672

    Parameters
    ----------
    nblocks : int
        Number of diagonal blocks.
    diag_blocksize : int
        Size of the diagonal blocks.
    arrow_blocksize : int
        Size of the arrowhead blocks. These blocks will be of sizes:
        (arrow_blocksize*diag_blocksize).
    symmetric : bool, optional, default=False
        If True, the matrix will be symmetric.
    diagonal_dominant : bool, optional, default=False
        If True, the matrix will be diagonally dominant.
    seed : int, optional
        Seed for the random number generator.

    Returns
    -------
    A_diagonal_blocks : np.ndarray
        Diagonal blocks of the block tridiagonal arrowhead matrix.
    A_lower_diagonal_blocks : np.ndarray
        Lower diagonal blocks of the block tridiagonal arrowhead matrix.
    A_upper_diagonal_blocks : np.ndarray
        Upper diagonal blocks of the block tridiagonal arrowhead matrix.
    A_arrow_bottom_blocks : np.ndarray
        Bottom arrowhead blocks of the block tridiagonal arrowhead matrix.
    A_arrow_right_blocks : np.ndarray
        Right arrowhead blocks of the block tridiagonal arrowhead matrix.
    A_arrow_tip_block : np.ndarray
        Tip arrowhead block of the block tridiagonal arrowhead matrix.
    """

    if seed is not None:
        np.random.seed(seed)

<<<<<<< HEAD
    n_diag_blocks = nblocks - 1
=======
    matrice_size = (nblocks - 1) * diag_blocksize + arrow_blocksize
>>>>>>> 7450a672

    (
        A_diagonal_blocks,
        A_lower_diagonal_blocks,
        A_upper_diagonal_blocks,
    ) = generate_tridiag_array(
        n_diag_blocks, diag_blocksize, symmetric, diagonal_dominant, seed
    )

<<<<<<< HEAD
    A_arrow_bottom_blocks = np.random.rand(
        arrow_blocksize, n_diag_blocks * diag_blocksize
    )
    A_arrow_right_blocks = np.random.rand(
        arrow_blocksize, n_diag_blocks * diag_blocksize
    )
=======
    for i in range(nblocks):
        if i < nblocks - 1:
            A[
                i * diag_blocksize : (i + 1) * diag_blocksize,
                i * diag_blocksize : (i + 1) * diag_blocksize,
            ] = np.random.rand(diag_blocksize, diag_blocksize)
            for j in range(1, (ndiags + 1) // 2):
                if i + j < nblocks - 1:
                    A[
                        i * diag_blocksize : (i + 1) * diag_blocksize,
                        (i + j) * diag_blocksize : (i + j + 1) * diag_blocksize,
                    ] = np.random.rand(diag_blocksize, diag_blocksize)
                    A[
                        (i + j) * diag_blocksize : (i + j + 1) * diag_blocksize,
                        i * diag_blocksize : (i + 1) * diag_blocksize,
                    ] = np.random.rand(diag_blocksize, diag_blocksize)
                if i - j >= 0:
                    A[
                        i * diag_blocksize : (i + 1) * diag_blocksize,
                        (i - j) * diag_blocksize : (i - j + 1) * diag_blocksize,
                    ] = np.random.rand(diag_blocksize, diag_blocksize)
                    A[
                        (i - j) * diag_blocksize : (i - j + 1) * diag_blocksize,
                        i * diag_blocksize : (i + 1) * diag_blocksize,
                    ] = np.random.rand(diag_blocksize, diag_blocksize)

            A[
                (nblocks - 1) * diag_blocksize : (nblocks - 1) * diag_blocksize
                + arrow_blocksize,
                i * diag_blocksize : (i + 1) * diag_blocksize,
            ] = np.random.rand(arrow_blocksize, diag_blocksize)
            A[
                i * diag_blocksize : (i + 1) * diag_blocksize,
                (nblocks - 1) * diag_blocksize : (nblocks - 1) * diag_blocksize
                + arrow_blocksize,
            ] = np.random.rand(diag_blocksize, arrow_blocksize)

        else:
            A[
                i * diag_blocksize : i * diag_blocksize + arrow_blocksize,
                i * diag_blocksize : i * diag_blocksize + arrow_blocksize,
            ] = np.random.rand(arrow_blocksize, arrow_blocksize)
>>>>>>> 7450a672

    A_arrow_tip_block = np.random.rand(arrow_blocksize, arrow_blocksize)

<<<<<<< HEAD
    if symmetric:
        (
            A_diagonal_blocks,
            A_lower_diagonal_blocks,
            A_upper_diagonal_blocks,
        ) = mt.make_symmetric_tridiagonal_arrays(
            A_diagonal_blocks, A_lower_diagonal_blocks, A_upper_diagonal_blocks
        )

        for i in range(n_diag_blocks):
            A_arrow_bottom_blocks[
                :, i * diag_blocksize : (i + 1) * diag_blocksize
            ] = A_arrow_right_blocks[:, i * diag_blocksize : (i + 1) * diag_blocksize].T
=======
    if diagonal_dominant:
        A = make_diagonally_dominante(A)

    return A
>>>>>>> 7450a672

        A_arrow_tip_block += A_arrow_tip_block.T

    if diagonal_dominant:
        (A_diagonal_blocks) = mt.make_diagonally_dominante_tridiagonal_arrowhead_arrays(
            A_diagonal_blocks,
            A_lower_diagonal_blocks,
            A_upper_diagonal_blocks,
            A_arrow_bottom_blocks,
            A_arrow_right_blocks,
            A_arrow_tip_block,
        )

    return (
        A_diagonal_blocks,
        A_lower_diagonal_blocks,
        A_upper_diagonal_blocks,
        A_arrow_bottom_blocks,
        A_arrow_right_blocks,
        A_arrow_tip_block,
    )


def generate_ndiags_arrowhead_dense(
    nblocks: int,
    ndiags: int,
    diag_blocksize: int,
    arrow_blocksize: int,
    symmetric: bool = False,
    diagonal_dominant: bool = False,
    seed: int = None,
) -> np.ndarray:
<<<<<<< HEAD
    """Generate a block tridiagonal arrowhead matrix, returned as dense.
=======
    """Make a matrix diagonally dominant.
>>>>>>> 7450a672

    Parameters
    ----------
    nblocks : int
        Number of diagonal blocks.
    ndiags : int
        Number of diagonals.
    diag_blocksize : int
        Size of the diagonal blocks.
    arrow_blocksize : int
        Size of the arrowhead blocks. These blocks will be of sizes:
        (arrow_blocksize*diag_blocksize).
    symmetric : bool, optional, default=False
        If True, the matrix will be symmetric.
    diagonal_dominant : bool, optional, default=False
        If True, the matrix will be diagonally dominant.
    seed : int, optional
        Seed for the random number generator.

    Returns
    -------
    A : np.ndarray
        Block tridiagonal arrowhead matrix.
    """

    if seed is not None:
        np.random.seed(seed)

    matrice_size = (nblocks - 1) * diag_blocksize + arrow_blocksize

    A = np.zeros((matrice_size, matrice_size))

    for i in range(nblocks):
        if i < nblocks - 1:
            A[
                i * diag_blocksize : (i + 1) * diag_blocksize,
                i * diag_blocksize : (i + 1) * diag_blocksize,
            ] = np.random.rand(diag_blocksize, diag_blocksize)
            for j in range(1, (ndiags + 1) // 2):
                if i + j < nblocks - 1:
                    A[
                        i * diag_blocksize : (i + 1) * diag_blocksize,
                        (i + j) * diag_blocksize : (i + j + 1) * diag_blocksize,
                    ] = np.random.rand(diag_blocksize, diag_blocksize)
                    A[
                        (i + j) * diag_blocksize : (i + j + 1) * diag_blocksize,
                        i * diag_blocksize : (i + 1) * diag_blocksize,
                    ] = np.random.rand(diag_blocksize, diag_blocksize)
                if i - j >= 0:
                    A[
                        i * diag_blocksize : (i + 1) * diag_blocksize,
                        (i - j) * diag_blocksize : (i - j + 1) * diag_blocksize,
                    ] = np.random.rand(diag_blocksize, diag_blocksize)
                    A[
                        (i - j) * diag_blocksize : (i - j + 1) * diag_blocksize,
                        i * diag_blocksize : (i + 1) * diag_blocksize,
                    ] = np.random.rand(diag_blocksize, diag_blocksize)

            A[
                (nblocks - 1) * diag_blocksize : (nblocks - 1) * diag_blocksize
                + arrow_blocksize,
                i * diag_blocksize : (i + 1) * diag_blocksize,
            ] = np.random.rand(arrow_blocksize, diag_blocksize)
            A[
                i * diag_blocksize : (i + 1) * diag_blocksize,
                (nblocks - 1) * diag_blocksize : (nblocks - 1) * diag_blocksize
                + arrow_blocksize,
            ] = np.random.rand(diag_blocksize, arrow_blocksize)

        else:
            A[
                i * diag_blocksize : i * diag_blocksize + arrow_blocksize,
                i * diag_blocksize : i * diag_blocksize + arrow_blocksize,
            ] = np.random.rand(arrow_blocksize, arrow_blocksize)

    if symmetric:
        A = A + A.T

    if diagonal_dominant:
        A = mt.make_diagonally_dominante_dense(A)

    return A<|MERGE_RESOLUTION|>--- conflicted
+++ resolved
@@ -20,11 +20,7 @@
     diagonal_dominant: bool = False,
     seed: int = None,
 ) -> np.ndarray:
-<<<<<<< HEAD
     """Generate a block tridiagonal matrix, returned as dense matrix.
-=======
-    """Generate a block tridiagonal matrix.
->>>>>>> 7450a672
 
     Parameters
     ----------
@@ -72,8 +68,6 @@
 
     return A
 
-
-<<<<<<< HEAD
 def generate_tridiag_array(
     nblocks: int,
     blocksize: int,
@@ -95,9 +89,6 @@
         If True, the matrix will be diagonally dominant.
     seed : int, optional
         Seed for the random number generator.
-=======
-    return A
->>>>>>> 7450a672
 
     Returns
     -------
@@ -154,11 +145,7 @@
     diagonal_dominant: bool = False,
     seed: int = None,
 ) -> np.ndarray:
-<<<<<<< HEAD
     """Generate a block n-diagonals matrix, returned as dense.
-=======
-    """Generate a block n-diagonals matrix.
->>>>>>> 7450a672
 
     Parameters
     ----------
@@ -222,14 +209,9 @@
         A = A + A.T
 
     if diagonal_dominant:
-<<<<<<< HEAD
         A = mt.make_diagonally_dominante_dense(A)
-=======
-        A = make_diagonally_dominante(A)
->>>>>>> 7450a672
 
     return A
-
 
 def generate_tridiag_arrowhead_dense(
     nblocks: int,
@@ -239,11 +221,7 @@
     diagonal_dominant: bool = False,
     seed: int = None,
 ) -> np.ndarray:
-<<<<<<< HEAD
     """Generate a block tridiagonal arrowhead matrix, returned as dense.
-=======
-    """Generate a block tridiagonal arrowhead matrix.
->>>>>>> 7450a672
 
     Parameters
     ----------
@@ -311,33 +289,21 @@
         A = A + A.T
 
     if diagonal_dominant:
-<<<<<<< HEAD
         A = mt.make_diagonally_dominante_dense(A)
-=======
-        A = make_diagonally_dominante(A)
->>>>>>> 7450a672
 
     return A
 
+    return A
 
 def generate_tridiag_arrowhead_arrays(
     nblocks: int,
-<<<<<<< HEAD
-=======
-    ndiags: int,
->>>>>>> 7450a672
     diag_blocksize: int,
     arrow_blocksize: int,
     symmetric: bool = False,
     diagonal_dominant: bool = False,
     seed: int = None,
-<<<<<<< HEAD
 ) -> tuple[np.ndarray, np.ndarray, np.ndarray, np.ndarray, np.ndarray, np.ndarray]:
     """Generate a block tridiagonal arrowhead matrix, returned as arrays.
-=======
-) -> np.ndarray:
-    """Generate a block tridiagonal arrowhead matrix.
->>>>>>> 7450a672
 
     Parameters
     ----------
@@ -374,11 +340,7 @@
     if seed is not None:
         np.random.seed(seed)
 
-<<<<<<< HEAD
     n_diag_blocks = nblocks - 1
-=======
-    matrice_size = (nblocks - 1) * diag_blocksize + arrow_blocksize
->>>>>>> 7450a672
 
     (
         A_diagonal_blocks,
@@ -388,14 +350,93 @@
         n_diag_blocks, diag_blocksize, symmetric, diagonal_dominant, seed
     )
 
-<<<<<<< HEAD
     A_arrow_bottom_blocks = np.random.rand(
         arrow_blocksize, n_diag_blocks * diag_blocksize
     )
     A_arrow_right_blocks = np.random.rand(
         arrow_blocksize, n_diag_blocks * diag_blocksize
     )
-=======
+
+    A_arrow_tip_block = np.random.rand(arrow_blocksize, arrow_blocksize)
+
+    if symmetric:
+        (
+            A_diagonal_blocks,
+            A_lower_diagonal_blocks,
+            A_upper_diagonal_blocks,
+        ) = mt.make_symmetric_tridiagonal_arrays(
+            A_diagonal_blocks, A_lower_diagonal_blocks, A_upper_diagonal_blocks
+        )
+
+        for i in range(n_diag_blocks):
+            A_arrow_bottom_blocks[
+                :, i * diag_blocksize : (i + 1) * diag_blocksize
+            ] = A_arrow_right_blocks[:, i * diag_blocksize : (i + 1) * diag_blocksize].T
+
+        A_arrow_tip_block += A_arrow_tip_block.T
+
+    if diagonal_dominant:
+        (A_diagonal_blocks) = mt.make_diagonally_dominante_tridiagonal_arrowhead_arrays(
+            A_diagonal_blocks,
+            A_lower_diagonal_blocks,
+            A_upper_diagonal_blocks,
+            A_arrow_bottom_blocks,
+            A_arrow_right_blocks,
+            A_arrow_tip_block,
+        )
+
+    return (
+        A_diagonal_blocks,
+        A_lower_diagonal_blocks,
+        A_upper_diagonal_blocks,
+        A_arrow_bottom_blocks,
+        A_arrow_right_blocks,
+        A_arrow_tip_block,
+    )
+
+
+def generate_ndiags_arrowhead_dense(
+    nblocks: int,
+    ndiags: int,
+    diag_blocksize: int,
+    arrow_blocksize: int,
+    symmetric: bool = False,
+    diagonal_dominant: bool = False,
+    seed: int = None,
+) -> np.ndarray:
+    """Generate a block tridiagonal arrowhead matrix, returned as dense.
+
+    Parameters
+    ----------
+    nblocks : int
+        Number of diagonal blocks.
+    ndiags : int
+        Number of diagonals.
+    diag_blocksize : int
+        Size of the diagonal blocks.
+    arrow_blocksize : int
+        Size of the arrowhead blocks. These blocks will be of sizes:
+        (arrow_blocksize*diag_blocksize).
+    symmetric : bool, optional, default=False
+        If True, the matrix will be symmetric.
+    diagonal_dominant : bool, optional, default=False
+        If True, the matrix will be diagonally dominant.
+    seed : int, optional
+        Seed for the random number generator.
+
+    Returns
+    -------
+    A : np.ndarray
+        Block tridiagonal arrowhead matrix.
+    """
+
+    if seed is not None:
+        np.random.seed(seed)
+
+    matrice_size = (nblocks - 1) * diag_blocksize + arrow_blocksize
+
+    A = np.zeros((matrice_size, matrice_size))
+
     for i in range(nblocks):
         if i < nblocks - 1:
             A[
@@ -438,141 +479,6 @@
                 i * diag_blocksize : i * diag_blocksize + arrow_blocksize,
                 i * diag_blocksize : i * diag_blocksize + arrow_blocksize,
             ] = np.random.rand(arrow_blocksize, arrow_blocksize)
->>>>>>> 7450a672
-
-    A_arrow_tip_block = np.random.rand(arrow_blocksize, arrow_blocksize)
-
-<<<<<<< HEAD
-    if symmetric:
-        (
-            A_diagonal_blocks,
-            A_lower_diagonal_blocks,
-            A_upper_diagonal_blocks,
-        ) = mt.make_symmetric_tridiagonal_arrays(
-            A_diagonal_blocks, A_lower_diagonal_blocks, A_upper_diagonal_blocks
-        )
-
-        for i in range(n_diag_blocks):
-            A_arrow_bottom_blocks[
-                :, i * diag_blocksize : (i + 1) * diag_blocksize
-            ] = A_arrow_right_blocks[:, i * diag_blocksize : (i + 1) * diag_blocksize].T
-=======
-    if diagonal_dominant:
-        A = make_diagonally_dominante(A)
-
-    return A
->>>>>>> 7450a672
-
-        A_arrow_tip_block += A_arrow_tip_block.T
-
-    if diagonal_dominant:
-        (A_diagonal_blocks) = mt.make_diagonally_dominante_tridiagonal_arrowhead_arrays(
-            A_diagonal_blocks,
-            A_lower_diagonal_blocks,
-            A_upper_diagonal_blocks,
-            A_arrow_bottom_blocks,
-            A_arrow_right_blocks,
-            A_arrow_tip_block,
-        )
-
-    return (
-        A_diagonal_blocks,
-        A_lower_diagonal_blocks,
-        A_upper_diagonal_blocks,
-        A_arrow_bottom_blocks,
-        A_arrow_right_blocks,
-        A_arrow_tip_block,
-    )
-
-
-def generate_ndiags_arrowhead_dense(
-    nblocks: int,
-    ndiags: int,
-    diag_blocksize: int,
-    arrow_blocksize: int,
-    symmetric: bool = False,
-    diagonal_dominant: bool = False,
-    seed: int = None,
-) -> np.ndarray:
-<<<<<<< HEAD
-    """Generate a block tridiagonal arrowhead matrix, returned as dense.
-=======
-    """Make a matrix diagonally dominant.
->>>>>>> 7450a672
-
-    Parameters
-    ----------
-    nblocks : int
-        Number of diagonal blocks.
-    ndiags : int
-        Number of diagonals.
-    diag_blocksize : int
-        Size of the diagonal blocks.
-    arrow_blocksize : int
-        Size of the arrowhead blocks. These blocks will be of sizes:
-        (arrow_blocksize*diag_blocksize).
-    symmetric : bool, optional, default=False
-        If True, the matrix will be symmetric.
-    diagonal_dominant : bool, optional, default=False
-        If True, the matrix will be diagonally dominant.
-    seed : int, optional
-        Seed for the random number generator.
-
-    Returns
-    -------
-    A : np.ndarray
-        Block tridiagonal arrowhead matrix.
-    """
-
-    if seed is not None:
-        np.random.seed(seed)
-
-    matrice_size = (nblocks - 1) * diag_blocksize + arrow_blocksize
-
-    A = np.zeros((matrice_size, matrice_size))
-
-    for i in range(nblocks):
-        if i < nblocks - 1:
-            A[
-                i * diag_blocksize : (i + 1) * diag_blocksize,
-                i * diag_blocksize : (i + 1) * diag_blocksize,
-            ] = np.random.rand(diag_blocksize, diag_blocksize)
-            for j in range(1, (ndiags + 1) // 2):
-                if i + j < nblocks - 1:
-                    A[
-                        i * diag_blocksize : (i + 1) * diag_blocksize,
-                        (i + j) * diag_blocksize : (i + j + 1) * diag_blocksize,
-                    ] = np.random.rand(diag_blocksize, diag_blocksize)
-                    A[
-                        (i + j) * diag_blocksize : (i + j + 1) * diag_blocksize,
-                        i * diag_blocksize : (i + 1) * diag_blocksize,
-                    ] = np.random.rand(diag_blocksize, diag_blocksize)
-                if i - j >= 0:
-                    A[
-                        i * diag_blocksize : (i + 1) * diag_blocksize,
-                        (i - j) * diag_blocksize : (i - j + 1) * diag_blocksize,
-                    ] = np.random.rand(diag_blocksize, diag_blocksize)
-                    A[
-                        (i - j) * diag_blocksize : (i - j + 1) * diag_blocksize,
-                        i * diag_blocksize : (i + 1) * diag_blocksize,
-                    ] = np.random.rand(diag_blocksize, diag_blocksize)
-
-            A[
-                (nblocks - 1) * diag_blocksize : (nblocks - 1) * diag_blocksize
-                + arrow_blocksize,
-                i * diag_blocksize : (i + 1) * diag_blocksize,
-            ] = np.random.rand(arrow_blocksize, diag_blocksize)
-            A[
-                i * diag_blocksize : (i + 1) * diag_blocksize,
-                (nblocks - 1) * diag_blocksize : (nblocks - 1) * diag_blocksize
-                + arrow_blocksize,
-            ] = np.random.rand(diag_blocksize, arrow_blocksize)
-
-        else:
-            A[
-                i * diag_blocksize : i * diag_blocksize + arrow_blocksize,
-                i * diag_blocksize : i * diag_blocksize + arrow_blocksize,
-            ] = np.random.rand(arrow_blocksize, arrow_blocksize)
 
     if symmetric:
         A = A + A.T
